--- conflicted
+++ resolved
@@ -18,11 +18,7 @@
     iteritems
 
 
-<<<<<<< HEAD
 __all__ = ['LatexFormatter']
-=======
-__all__ = ['LatexEmbeddedLexer', 'LatexFormatter']
->>>>>>> ba209e21
 
 
 def escape_tex(text, commandprefix):
