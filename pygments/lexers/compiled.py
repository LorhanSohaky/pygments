# -*- coding: utf-8 -*-
"""
    pygments.lexers.compiled
    ~~~~~~~~~~~~~~~~~~~~~~~~

    Lexers for compiled languages.

    :copyright: Copyright 2006-2011 by the Pygments team, see AUTHORS.
    :license: BSD, see LICENSE for details.
"""

import re

from pygments.scanner import Scanner
from pygments.lexer import Lexer, RegexLexer, include, bygroups, using, \
                           this, combined
from pygments.util import get_bool_opt, get_list_opt
from pygments.token import \
     Text, Comment, Operator, Keyword, Name, String, Number, Punctuation, \
     Error

# backwards compatibility
from pygments.lexers.functional import OcamlLexer

<<<<<<< HEAD
__all__ = ['CLexer', 'CppLexer', 'DLexer', 'DelphiLexer', 'JavaLexer',
           'ScalaLexer', 'DylanLexer', 'NimrodLexer', 'OcamlLexer',
           'ObjectiveCLexer', 'FortranLexer', 'GLShaderLexer',
           'PrologLexer', 'CythonLexer', 'ValaLexer', 'OocLexer',
           'GoLexer', 'FelixLexer', 'AdaLexer', 'Modula2Lexer',
           'BlitzMaxLexer']
=======
__all__ = ['CLexer', 'CppLexer', 'DLexer', 'DelphiLexer', 'ECLexer', 'JavaLexer',
           'ScalaLexer', 'DylanLexer', 'OcamlLexer', 'ObjectiveCLexer',
           'FortranLexer', 'GLShaderLexer', 'PrologLexer', 'CythonLexer',
           'ValaLexer', 'OocLexer', 'GoLexer', 'FelixLexer', 'AdaLexer',
           'Modula2Lexer', 'BlitzMaxLexer', 'NimrodLexer', 'GosuLexer',
           'GosuTemplateLexer']
>>>>>>> a44bda7e


class CLexer(RegexLexer):
    """
    For C source code with preprocessor directives.
    """
    name = 'C'
    aliases = ['c']
    filenames = ['*.c', '*.h', '*.idc']
    mimetypes = ['text/x-chdr', 'text/x-csrc']

    #: optional Comment or Whitespace
    _ws = r'(?:\s|//.*?\n|/[*].*?[*]/)+'

    tokens = {
        'whitespace': [
            # preprocessor directives: without whitespace
            ('^#if\s+0', Comment.Preproc, 'if0'),
            ('^#', Comment.Preproc, 'macro'),
            # or with whitespace
            ('^' + _ws + r'#if\s+0', Comment.Preproc, 'if0'),
            ('^' + _ws + '#', Comment.Preproc, 'macro'),
            (r'^(\s*)([a-zA-Z_][a-zA-Z0-9_]*:(?!:))', bygroups(Text, Name.Label)),
            (r'\n', Text),
            (r'\s+', Text),
            (r'\\\n', Text), # line continuation
            (r'//(\n|(.|\n)*?[^\\]\n)', Comment.Single),
            (r'/(\\\n)?[*](.|\n)*?[*](\\\n)?/', Comment.Multiline),
        ],
        'statements': [
            (r'L?"', String, 'string'),
            (r"L?'(\\.|\\[0-7]{1,3}|\\x[a-fA-F0-9]{1,2}|[^\\\'\n])'", String.Char),
            (r'(\d+\.\d*|\.\d+|\d+)[eE][+-]?\d+[LlUu]*', Number.Float),
            (r'(\d+\.\d*|\.\d+|\d+[fF])[fF]?', Number.Float),
            (r'0x[0-9a-fA-F]+[LlUu]*', Number.Hex),
            (r'0[0-7]+[LlUu]*', Number.Oct),
            (r'\d+[LlUu]*', Number.Integer),
            (r'\*/', Error),
            (r'[~!%^&*+=|?:<>/-]', Operator),
            (r'[()\[\],.]', Punctuation),
            (r'\b(case)(.+?)(:)', bygroups(Keyword, using(this), Text)),
            (r'(auto|break|case|const|continue|default|do|else|enum|extern|'
             r'for|goto|if|register|restricted|return|sizeof|static|struct|'
             r'switch|typedef|union|volatile|virtual|while)\b', Keyword),
            (r'(int|long|float|short|double|char|unsigned|signed|void)\b',
             Keyword.Type),
            (r'(_{0,2}inline|naked|restrict|thread|typename)\b', Keyword.Reserved),
            (r'__(asm|int8|based|except|int16|stdcall|cdecl|fastcall|int32|'
             r'declspec|finally|int64|try|leave)\b', Keyword.Reserved),
            (r'(true|false|NULL)\b', Name.Builtin),
            ('[a-zA-Z_][a-zA-Z0-9_]*', Name),
        ],
        'root': [
            include('whitespace'),
            # functions
            (r'((?:[a-zA-Z0-9_*\s])+?(?:\s|[*]))'    # return arguments
             r'([a-zA-Z_][a-zA-Z0-9_]*)'             # method name
             r'(\s*\([^;]*?\))'                      # signature
             r'(' + _ws + r')({)',
             bygroups(using(this), Name.Function, using(this), using(this),
                      Punctuation),
             'function'),
            # function declarations
            (r'((?:[a-zA-Z0-9_*\s])+?(?:\s|[*]))'    # return arguments
             r'([a-zA-Z_][a-zA-Z0-9_]*)'             # method name
             r'(\s*\([^;]*?\))'                      # signature
             r'(' + _ws + r')(;)',
             bygroups(using(this), Name.Function, using(this), using(this),
                      Punctuation)),
            ('', Text, 'statement'),
        ],
        'statement' : [
            include('whitespace'),
            include('statements'),
            ('[{}]', Punctuation),
            (';', Punctuation, '#pop'),
        ],
        'function': [
            include('whitespace'),
            include('statements'),
            (';', Punctuation),
            ('{', Punctuation, '#push'),
            ('}', Punctuation, '#pop'),
        ],
        'string': [
            (r'"', String, '#pop'),
            (r'\\([\\abfnrtv"\']|x[a-fA-F0-9]{2,4}|[0-7]{1,3})', String.Escape),
            (r'[^\\"\n]+', String), # all other characters
            (r'\\\n', String), # line continuation
            (r'\\', String), # stray backslash
        ],
        'macro': [
            (r'[^/\n]+', Comment.Preproc),
            (r'/[*](.|\n)*?[*]/', Comment.Multiline),
            (r'//.*?\n', Comment.Single, '#pop'),
            (r'/', Comment.Preproc),
            (r'(?<=\\)\n', Comment.Preproc),
            (r'\n', Comment.Preproc, '#pop'),
        ],
        'if0': [
            (r'^\s*#if.*?(?<!\\)\n', Comment.Preproc, '#push'),
            (r'^\s*#el(?:se|if).*\n', Comment.Preproc, '#pop'),
            (r'^\s*#endif.*?(?<!\\)\n', Comment.Preproc, '#pop'),
            (r'.*?\n', Comment),
        ]
    }

    stdlib_types = ['size_t', 'ssize_t', 'off_t', 'wchar_t', 'ptrdiff_t',
            'sig_atomic_t', 'fpos_t', 'clock_t', 'time_t', 'va_list',
            'jmp_buf', 'FILE', 'DIR', 'div_t', 'ldiv_t', 'mbstate_t',
            'wctrans_t', 'wint_t', 'wctype_t']
    c99_types = ['_Bool', '_Complex', 'int8_t', 'int16_t', 'int32_t', 'int64_t',
            'uint8_t', 'uint16_t', 'uint32_t', 'uint64_t', 'int_least8_t',
            'int_least16_t', 'int_least32_t', 'int_least64_t',
            'uint_least8_t', 'uint_least16_t', 'uint_least32_t',
            'uint_least64_t', 'int_fast8_t', 'int_fast16_t', 'int_fast32_t',
            'int_fast64_t', 'uint_fast8_t', 'uint_fast16_t', 'uint_fast32_t',
            'uint_fast64_t', 'intptr_t', 'uintptr_t', 'intmax_t', 'uintmax_t']

    def __init__(self, **options):
        self.stdlibhighlighting = get_bool_opt(options,
                'stdlibhighlighting', True)
        self.c99highlighting = get_bool_opt(options,
                'c99highlighting', True)
        RegexLexer.__init__(self, **options)

    def get_tokens_unprocessed(self, text):
        for index, token, value in \
            RegexLexer.get_tokens_unprocessed(self, text):
            if token is Name:
                if self.stdlibhighlighting and value in self.stdlib_types:
                    token = Keyword.Type
                elif self.c99highlighting and value in self.c99_types:
                    token = Keyword.Type
            yield index, token, value

class CppLexer(RegexLexer):
    """
    For C++ source code with preprocessor directives.
    """
    name = 'C++'
    aliases = ['cpp', 'c++']
    filenames = ['*.cpp', '*.hpp', '*.c++', '*.h++', '*.cc', '*.hh', '*.cxx', '*.hxx']
    mimetypes = ['text/x-c++hdr', 'text/x-c++src']

    #: optional Comment or Whitespace
    _ws = r'(?:\s|//.*?\n|/[*].*?[*]/)+'

    tokens = {
        'root': [
            # preprocessor directives: without whitespace
            ('^#if\s+0', Comment.Preproc, 'if0'),
            ('^#', Comment.Preproc, 'macro'),
            # or with whitespace
            ('^' + _ws + r'#if\s+0', Comment.Preproc, 'if0'),
            ('^' + _ws + '#', Comment.Preproc, 'macro'),
            (r'\n', Text),
            (r'\s+', Text),
            (r'\\\n', Text), # line continuation
            (r'/(\\\n)?/(\n|(.|\n)*?[^\\]\n)', Comment.Single),
            (r'/(\\\n)?[*](.|\n)*?[*](\\\n)?/', Comment.Multiline),
            (r'[{}]', Punctuation),
            (r'L?"', String, 'string'),
            (r"L?'(\\.|\\[0-7]{1,3}|\\x[a-fA-F0-9]{1,2}|[^\\\'\n])'", String.Char),
            (r'(\d+\.\d*|\.\d+|\d+)[eE][+-]?\d+[LlUu]*', Number.Float),
            (r'(\d+\.\d*|\.\d+|\d+[fF])[fF]?', Number.Float),
            (r'0x[0-9a-fA-F]+[LlUu]*', Number.Hex),
            (r'0[0-7]+[LlUu]*', Number.Oct),
            (r'\d+[LlUu]*', Number.Integer),
            (r'\*/', Error),
            (r'[~!%^&*+=|?:<>/-]', Operator),
            (r'[()\[\],.;]', Punctuation),
            (r'(asm|auto|break|case|catch|const|const_cast|continue|'
             r'default|delete|do|dynamic_cast|else|enum|explicit|export|'
             r'extern|for|friend|goto|if|mutable|namespace|new|operator|'
             r'private|protected|public|register|reinterpret_cast|return|'
             r'restrict|sizeof|static|static_cast|struct|switch|template|'
             r'this|throw|throws|try|typedef|typeid|typename|union|using|'
             r'volatile|virtual|while)\b', Keyword),
            (r'(class)(\s+)', bygroups(Keyword, Text), 'classname'),
            (r'(bool|int|long|float|short|double|char|unsigned|signed|'
             r'void|wchar_t)\b', Keyword.Type),
            (r'(_{0,2}inline|naked|thread)\b', Keyword.Reserved),
            (r'__(asm|int8|based|except|int16|stdcall|cdecl|fastcall|int32|'
             r'declspec|finally|int64|try|leave|wchar_t|w64|virtual_inheritance|'
             r'uuidof|unaligned|super|single_inheritance|raise|noop|'
             r'multiple_inheritance|m128i|m128d|m128|m64|interface|'
             r'identifier|forceinline|event|assume)\b', Keyword.Reserved),
            # Offload C++ extensions, http://offload.codeplay.com/
            (r'(__offload|__blockingoffload|__outer)\b', Keyword.Psuedo),
            (r'(true|false)\b', Keyword.Constant),
            (r'NULL\b', Name.Builtin),
            ('[a-zA-Z_][a-zA-Z0-9_]*:(?!:)', Name.Label),
            ('[a-zA-Z_][a-zA-Z0-9_]*', Name),
        ],
        'classname': [
            (r'[a-zA-Z_][a-zA-Z0-9_]*', Name.Class, '#pop'),
            # template specification
            (r'\s*(?=>)', Text, '#pop'),
        ],
        'string': [
            (r'"', String, '#pop'),
            (r'\\([\\abfnrtv"\']|x[a-fA-F0-9]{2,4}|[0-7]{1,3})', String.Escape),
            (r'[^\\"\n]+', String), # all other characters
            (r'\\\n', String), # line continuation
            (r'\\', String), # stray backslash
        ],
        'macro': [
            (r'[^/\n]+', Comment.Preproc),
            (r'/[*](.|\n)*?[*]/', Comment.Multiline),
            (r'//.*?\n', Comment.Single, '#pop'),
            (r'/', Comment.Preproc),
            (r'(?<=\\)\n', Comment.Preproc),
            (r'\n', Comment.Preproc, '#pop'),
        ],
        'if0': [
            (r'^\s*#if.*?(?<!\\)\n', Comment.Preproc, '#push'),
            (r'^\s*#endif.*?(?<!\\)\n', Comment.Preproc, '#pop'),
            (r'.*?\n', Comment),
        ]
    }


class ECLexer(RegexLexer):
    """
    For eC source code with preprocessor directives.

    *New in Pygments 1.5.*
    """
    name = 'eC'
    aliases = ['ec']
    filenames = ['*.ec', '*.eh']
    mimetypes = ['text/x-echdr', 'text/x-ecsrc']

    #: optional Comment or Whitespace
    _ws = r'(?:\s|//.*?\n|/[*].*?[*]/)+'

    tokens = {
        'whitespace': [
            # preprocessor directives: without whitespace
            ('^#if\s+0', Comment.Preproc, 'if0'),
            ('^#', Comment.Preproc, 'macro'),
            # or with whitespace
            ('^' + _ws + r'#if\s+0', Comment.Preproc, 'if0'),
            ('^' + _ws + '#', Comment.Preproc, 'macro'),
            (r'^(\s*)([a-zA-Z_][a-zA-Z0-9_]*:(?!:))', bygroups(Text, Name.Label)),
            (r'\n', Text),
            (r'\s+', Text),
            (r'\\\n', Text), # line continuation
            (r'//(\n|(.|\n)*?[^\\]\n)', Comment.Single),
            (r'/(\\\n)?[*](.|\n)*?[*](\\\n)?/', Comment.Multiline),
        ],
        'statements': [
            (r'L?"', String, 'string'),
            (r"L?'(\\.|\\[0-7]{1,3}|\\x[a-fA-F0-9]{1,2}|[^\\\'\n])'", String.Char),
            (r'(\d+\.\d*|\.\d+|\d+)[eE][+-]?\d+[LlUu]*', Number.Float),
            (r'(\d+\.\d*|\.\d+|\d+[fF])[fF]?', Number.Float),
            (r'0x[0-9a-fA-F]+[LlUu]*', Number.Hex),
            (r'0[0-7]+[LlUu]*', Number.Oct),
            (r'\d+[LlUu]*', Number.Integer),
            (r'\*/', Error),
            (r'[~!%^&*+=|?:<>/-]', Operator),
            (r'[()\[\],.]', Punctuation),
            (r'\b(case)(.+?)(:)', bygroups(Keyword, using(this), Text)),
            (r'(auto|break|case|const|continue|default|do|else|enum|extern|'
             r'for|goto|if|register|restricted|return|sizeof|static|struct|'
             r'switch|typedef|union|volatile|virtual|while|class|private|public|'
             r'property|import|delete|new|new0|renew|renew0|define|get|set|remote|dllexport|dllimport|stdcall|'
             r'subclass|__on_register_module|namespace|using|typed_object|any_object|incref|register|watch|'
             r'stopwatching|firewatchers|watchable|class_designer|class_fixed|class_no_expansion|isset|'
             r'class_default_property|property_category|class_data|class_property|virtual|thisclass|'
             r'dbtable|dbindex|database_open|dbfield)\b', Keyword),
            (r'(int|long|float|short|double|char|unsigned|signed|void)\b',
             Keyword.Type),
            (r'(uint|uint16|uint32|uint64|bool|byte|unichar|int64)\b',
             Keyword.Type),
            (r'(class)(\s+)', bygroups(Keyword, Text), 'classname'),
            (r'(_{0,2}inline|naked|restrict|thread|typename)\b', Keyword.Reserved),
            (r'__(asm|int8|based|except|int16|stdcall|cdecl|fastcall|int32|'
             r'declspec|finally|int64|try|leave)\b', Keyword.Reserved),
            (r'(true|false|null|value|this|NULL)\b', Name.Builtin),
            ('[a-zA-Z_][a-zA-Z0-9_]*', Name),
        ],
        'root': [
            include('whitespace'),
            # functions
            (r'((?:[a-zA-Z0-9_*\s])+?(?:\s|[*]))'    # return arguments
             r'([a-zA-Z_][a-zA-Z0-9_]*)'             # method name
             r'(\s*\([^;]*?\))'                      # signature
             r'(' + _ws + r')({)',
             bygroups(using(this), Name.Function, using(this), using(this),
                      Punctuation),
             'function'),
            # function declarations
            (r'((?:[a-zA-Z0-9_*\s])+?(?:\s|[*]))'    # return arguments
             r'([a-zA-Z_][a-zA-Z0-9_]*)'             # method name
             r'(\s*\([^;]*?\))'                      # signature
             r'(' + _ws + r')(;)',
             bygroups(using(this), Name.Function, using(this), using(this),
                      Punctuation)),
            ('', Text, 'statement'),
        ],
        'classname': [
            (r'[a-zA-Z_][a-zA-Z0-9_]*', Name.Class, '#pop'),
            # template specification
            (r'\s*(?=>)', Text, '#pop'),
        ],
        'statement' : [
            include('whitespace'),
            include('statements'),
            ('[{}]', Punctuation),
            (';', Punctuation, '#pop'),
        ],
        'function': [
            include('whitespace'),
            include('statements'),
            (';', Punctuation),
            ('{', Punctuation, '#push'),
            ('}', Punctuation, '#pop'),
        ],
        'string': [
            (r'"', String, '#pop'),
            (r'\\([\\abfnrtv"\']|x[a-fA-F0-9]{2,4}|[0-7]{1,3})', String.Escape),
            (r'[^\\"\n]+', String), # all other characters
            (r'\\\n', String), # line continuation
            (r'\\', String), # stray backslash
        ],
        'macro': [
            (r'[^/\n]+', Comment.Preproc),
            (r'/[*](.|\n)*?[*]/', Comment.Multiline),
            (r'//.*?\n', Comment.Single, '#pop'),
            (r'/', Comment.Preproc),
            (r'(?<=\\)\n', Comment.Preproc),
            (r'\n', Comment.Preproc, '#pop'),
        ],
        'if0': [
            (r'^\s*#if.*?(?<!\\)\n', Comment.Preproc, '#push'),
            (r'^\s*#el(?:se|if).*\n', Comment.Preproc, '#pop'),
            (r'^\s*#endif.*?(?<!\\)\n', Comment.Preproc, '#pop'),
            (r'.*?\n', Comment),
        ]
    }

    stdlib_types = ['size_t', 'ssize_t', 'off_t', 'wchar_t', 'ptrdiff_t',
            'sig_atomic_t', 'fpos_t', 'clock_t', 'time_t', 'va_list',
            'jmp_buf', 'FILE', 'DIR', 'div_t', 'ldiv_t', 'mbstate_t',
            'wctrans_t', 'wint_t', 'wctype_t']
    c99_types = ['_Bool', '_Complex', 'int8_t', 'int16_t', 'int32_t', 'int64_t',
            'uint8_t', 'uint16_t', 'uint32_t', 'uint64_t', 'int_least8_t',
            'int_least16_t', 'int_least32_t', 'int_least64_t',
            'uint_least8_t', 'uint_least16_t', 'uint_least32_t',
            'uint_least64_t', 'int_fast8_t', 'int_fast16_t', 'int_fast32_t',
            'int_fast64_t', 'uint_fast8_t', 'uint_fast16_t', 'uint_fast32_t',
            'uint_fast64_t', 'intptr_t', 'uintptr_t', 'intmax_t', 'uintmax_t']

    def __init__(self, **options):
        self.stdlibhighlighting = get_bool_opt(options,
                'stdlibhighlighting', True)
        self.c99highlighting = get_bool_opt(options,
                'c99highlighting', True)
        RegexLexer.__init__(self, **options)

    def get_tokens_unprocessed(self, text):
        for index, token, value in \
            RegexLexer.get_tokens_unprocessed(self, text):
            if token is Name:
                if self.stdlibhighlighting and value in self.stdlib_types:
                    token = Keyword.Type
                elif self.c99highlighting and value in self.c99_types:
                    token = Keyword.Type
            yield index, token, value


class DLexer(RegexLexer):
    """
    For D source.

    *New in Pygments 1.2.*
    """
    name = 'D'
    filenames = ['*.d', '*.di']
    aliases = ['d']
    mimetypes = ['text/x-dsrc']

    tokens = {
        'root': [
            (r'\n', Text),
            (r'\s+', Text),
            #(r'\\\n', Text), # line continuations
            # Comments
            (r'//(.*?)\n', Comment.Single),
            (r'/(\\\n)?[*](.|\n)*?[*](\\\n)?/', Comment.Multiline),
            (r'/\+', Comment.Multiline, 'nested_comment'),
            # Keywords
            (r'(abstract|alias|align|asm|assert|auto|body|break|case|cast'
             r'|catch|class|const|continue|debug|default|delegate|delete'
             r'|deprecated|do|else|enum|export|extern|finally|final'
             r'|foreach_reverse|foreach|for|function|goto|if|import|inout'
             r'|interface|invariant|in|is|lazy|mixin|module|new|nothrow|out'
             r'|override|package|pragma|private|protected|public|pure|ref|return'
             r'|scope|static|struct|super|switch|synchronized|template|this'
             r'|throw|try|typedef|typeid|typeof|union|unittest|version|volatile'
             r'|while|with|__traits)\b', Keyword
            ),
            (r'(bool|byte|cdouble|cent|cfloat|char|creal|dchar|double|float'
             r'|idouble|ifloat|int|ireal|long|real|short|ubyte|ucent|uint|ulong'
             r'|ushort|void|wchar)\b', Keyword.Type
            ),
            (r'(false|true|null)\b', Keyword.Constant),
            (r'macro\b', Keyword.Reserved),
            (r'(string|wstring|dstring)\b', Name.Builtin),
            # FloatLiteral
            # -- HexFloat
            (r'0[xX]([0-9a-fA-F_]*\.[0-9a-fA-F_]+|[0-9a-fA-F_]+)'
             r'[pP][+\-]?[0-9_]+[fFL]?[i]?', Number.Float),
            # -- DecimalFloat
            (r'[0-9_]+(\.[0-9_]+[eE][+\-]?[0-9_]+|'
             r'\.[0-9_]*|[eE][+\-]?[0-9_]+)[fFL]?[i]?', Number.Float),
            (r'\.(0|[1-9][0-9_]*)([eE][+\-]?[0-9_]+)?[fFL]?[i]?', Number.Float),
            # IntegerLiteral
            # -- Binary
            (r'0[Bb][01_]+', Number),
            # -- Octal
            (r'0[0-7_]+', Number.Oct),
            # -- Hexadecimal
            (r'0[xX][0-9a-fA-F_]+', Number.Hex),
            # -- Decimal
            (r'(0|[1-9][0-9_]*)([LUu]|Lu|LU|uL|UL)?', Number.Integer),
            # CharacterLiteral
            (r"""'(\\['"?\\abfnrtv]|\\x[0-9a-fA-F]{2}|\\[0-7]{1,3}"""
             r"""|\\u[0-9a-fA-F]{4}|\\U[0-9a-fA-F]{8}|\\&\w+;|.)'""",
             String.Char
            ),
            # StringLiteral
            # -- WysiwygString
            (r'r"[^"]*"[cwd]?', String),
            # -- AlternateWysiwygString
            (r'`[^`]*`[cwd]?', String),
            # -- DoubleQuotedString
            (r'"(\\\\|\\"|[^"])*"[cwd]?', String),
            # -- EscapeSequence
            (r"\\(['\"?\\abfnrtv]|x[0-9a-fA-F]{2}|[0-7]{1,3}"
             r"|u[0-9a-fA-F]{4}|U[0-9a-fA-F]{8}|&\w+;)",
             String
            ),
            # -- HexString
            (r'x"[0-9a-fA-F_\s]*"[cwd]?', String),
            # -- DelimitedString
            (r'q"\[', String, 'delimited_bracket'),
            (r'q"\(', String, 'delimited_parenthesis'),
            (r'q"<', String, 'delimited_angle'),
            (r'q"{', String, 'delimited_curly'),
            (r'q"([a-zA-Z_]\w*)\n.*?\n\1"', String),
            (r'q"(.).*?\1"', String),
            # -- TokenString
            (r'q{', String, 'token_string'),
            # Tokens
            (r'(~=|\^=|%=|\*=|==|!>=|!<=|!<>=|!<>|!<|!>|!=|>>>=|>>>|>>=|>>|>='
             r'|<>=|<>|<<=|<<|<=|\+\+|\+=|--|-=|\|\||\|=|&&|&=|\.\.\.|\.\.|/=)'
             r'|[/.&|\-+<>!()\[\]{}?,;:$=*%^~]', Punctuation
            ),
            # Identifier
            (r'[a-zA-Z_]\w*', Name),
        ],
        'nested_comment': [
            (r'[^+/]+', Comment.Multiline),
            (r'/\+', Comment.Multiline, '#push'),
            (r'\+/', Comment.Multiline, '#pop'),
            (r'[+/]', Comment.Multiline),
        ],
        'token_string': [
            (r'{', Punctuation, 'token_string_nest'),
            (r'}', String, '#pop'),
            include('root'),
        ],
        'token_string_nest': [
            (r'{', Punctuation, '#push'),
            (r'}', Punctuation, '#pop'),
            include('root'),
        ],
        'delimited_bracket': [
            (r'[^\[\]]+', String),
            (r'\[', String, 'delimited_inside_bracket'),
            (r'\]"', String, '#pop'),
        ],
        'delimited_inside_bracket': [
            (r'[^\[\]]+', String),
            (r'\[', String, '#push'),
            (r'\]', String, '#pop'),
        ],
        'delimited_parenthesis': [
            (r'[^\(\)]+', String),
            (r'\(', String, 'delimited_inside_parenthesis'),
            (r'\)"', String, '#pop'),
        ],
        'delimited_inside_parenthesis': [
            (r'[^\(\)]+', String),
            (r'\(', String, '#push'),
            (r'\)', String, '#pop'),
        ],
        'delimited_angle': [
            (r'[^<>]+', String),
            (r'<', String, 'delimited_inside_angle'),
            (r'>"', String, '#pop'),
        ],
        'delimited_inside_angle': [
            (r'[^<>]+', String),
            (r'<', String, '#push'),
            (r'>', String, '#pop'),
        ],
        'delimited_curly': [
            (r'[^{}]+', String),
            (r'{', String, 'delimited_inside_curly'),
            (r'}"', String, '#pop'),
        ],
        'delimited_inside_curly': [
            (r'[^{}]+', String),
            (r'{', String, '#push'),
            (r'}', String, '#pop'),
        ],
    }


class DelphiLexer(Lexer):
    """
    For `Delphi <http://www.borland.com/delphi/>`_ (Borland Object Pascal),
    Turbo Pascal and Free Pascal source code.

    Additional options accepted:

    `turbopascal`
        Highlight Turbo Pascal specific keywords (default: ``True``).
    `delphi`
        Highlight Borland Delphi specific keywords (default: ``True``).
    `freepascal`
        Highlight Free Pascal specific keywords (default: ``True``).
    `units`
        A list of units that should be considered builtin, supported are
        ``System``, ``SysUtils``, ``Classes`` and ``Math``.
        Default is to consider all of them builtin.
    """
    name = 'Delphi'
    aliases = ['delphi', 'pas', 'pascal', 'objectpascal']
    filenames = ['*.pas']
    mimetypes = ['text/x-pascal']

    TURBO_PASCAL_KEYWORDS = [
        'absolute', 'and', 'array', 'asm', 'begin', 'break', 'case',
        'const', 'constructor', 'continue', 'destructor', 'div', 'do',
        'downto', 'else', 'end', 'file', 'for', 'function', 'goto',
        'if', 'implementation', 'in', 'inherited', 'inline', 'interface',
        'label', 'mod', 'nil', 'not', 'object', 'of', 'on', 'operator',
        'or', 'packed', 'procedure', 'program', 'record', 'reintroduce',
        'repeat', 'self', 'set', 'shl', 'shr', 'string', 'then', 'to',
        'type', 'unit', 'until', 'uses', 'var', 'while', 'with', 'xor'
    ]

    DELPHI_KEYWORDS = [
        'as', 'class', 'except', 'exports', 'finalization', 'finally',
        'initialization', 'is', 'library', 'on', 'property', 'raise',
        'threadvar', 'try'
    ]

    FREE_PASCAL_KEYWORDS = [
        'dispose', 'exit', 'false', 'new', 'true'
    ]

    BLOCK_KEYWORDS = set([
        'begin', 'class', 'const', 'constructor', 'destructor', 'end',
        'finalization', 'function', 'implementation', 'initialization',
        'label', 'library', 'operator', 'procedure', 'program', 'property',
        'record', 'threadvar', 'type', 'unit', 'uses', 'var'
    ])

    FUNCTION_MODIFIERS = set([
        'alias', 'cdecl', 'export', 'inline', 'interrupt', 'nostackframe',
        'pascal', 'register', 'safecall', 'softfloat', 'stdcall',
        'varargs', 'name', 'dynamic', 'near', 'virtual', 'external',
        'override', 'assembler'
    ])

    # XXX: those aren't global. but currently we know no way for defining
    #      them just for the type context.
    DIRECTIVES = set([
        'absolute', 'abstract', 'assembler', 'cppdecl', 'default', 'far',
        'far16', 'forward', 'index', 'oldfpccall', 'private', 'protected',
        'published', 'public'
    ])

    BUILTIN_TYPES = set([
        'ansichar', 'ansistring', 'bool', 'boolean', 'byte', 'bytebool',
        'cardinal', 'char', 'comp', 'currency', 'double', 'dword',
        'extended', 'int64', 'integer', 'iunknown', 'longbool', 'longint',
        'longword', 'pansichar', 'pansistring', 'pbool', 'pboolean',
        'pbyte', 'pbytearray', 'pcardinal', 'pchar', 'pcomp', 'pcurrency',
        'pdate', 'pdatetime', 'pdouble', 'pdword', 'pextended', 'phandle',
        'pint64', 'pinteger', 'plongint', 'plongword', 'pointer',
        'ppointer', 'pshortint', 'pshortstring', 'psingle', 'psmallint',
        'pstring', 'pvariant', 'pwidechar', 'pwidestring', 'pword',
        'pwordarray', 'pwordbool', 'real', 'real48', 'shortint',
        'shortstring', 'single', 'smallint', 'string', 'tclass', 'tdate',
        'tdatetime', 'textfile', 'thandle', 'tobject', 'ttime', 'variant',
        'widechar', 'widestring', 'word', 'wordbool'
    ])

    BUILTIN_UNITS = {
        'System': [
            'abs', 'acquireexceptionobject', 'addr', 'ansitoutf8',
            'append', 'arctan', 'assert', 'assigned', 'assignfile',
            'beginthread', 'blockread', 'blockwrite', 'break', 'chdir',
            'chr', 'close', 'closefile', 'comptocurrency', 'comptodouble',
            'concat', 'continue', 'copy', 'cos', 'dec', 'delete',
            'dispose', 'doubletocomp', 'endthread', 'enummodules',
            'enumresourcemodules', 'eof', 'eoln', 'erase', 'exceptaddr',
            'exceptobject', 'exclude', 'exit', 'exp', 'filepos', 'filesize',
            'fillchar', 'finalize', 'findclasshinstance', 'findhinstance',
            'findresourcehinstance', 'flush', 'frac', 'freemem',
            'get8087cw', 'getdir', 'getlasterror', 'getmem',
            'getmemorymanager', 'getmodulefilename', 'getvariantmanager',
            'halt', 'hi', 'high', 'inc', 'include', 'initialize', 'insert',
            'int', 'ioresult', 'ismemorymanagerset', 'isvariantmanagerset',
            'length', 'ln', 'lo', 'low', 'mkdir', 'move', 'new', 'odd',
            'olestrtostring', 'olestrtostrvar', 'ord', 'paramcount',
            'paramstr', 'pi', 'pos', 'pred', 'ptr', 'pucs4chars', 'random',
            'randomize', 'read', 'readln', 'reallocmem',
            'releaseexceptionobject', 'rename', 'reset', 'rewrite', 'rmdir',
            'round', 'runerror', 'seek', 'seekeof', 'seekeoln',
            'set8087cw', 'setlength', 'setlinebreakstyle',
            'setmemorymanager', 'setstring', 'settextbuf',
            'setvariantmanager', 'sin', 'sizeof', 'slice', 'sqr', 'sqrt',
            'str', 'stringofchar', 'stringtoolestr', 'stringtowidechar',
            'succ', 'swap', 'trunc', 'truncate', 'typeinfo',
            'ucs4stringtowidestring', 'unicodetoutf8', 'uniquestring',
            'upcase', 'utf8decode', 'utf8encode', 'utf8toansi',
            'utf8tounicode', 'val', 'vararrayredim', 'varclear',
            'widecharlentostring', 'widecharlentostrvar',
            'widechartostring', 'widechartostrvar',
            'widestringtoucs4string', 'write', 'writeln'
        ],
        'SysUtils': [
            'abort', 'addexitproc', 'addterminateproc', 'adjustlinebreaks',
            'allocmem', 'ansicomparefilename', 'ansicomparestr',
            'ansicomparetext', 'ansidequotedstr', 'ansiextractquotedstr',
            'ansilastchar', 'ansilowercase', 'ansilowercasefilename',
            'ansipos', 'ansiquotedstr', 'ansisamestr', 'ansisametext',
            'ansistrcomp', 'ansistricomp', 'ansistrlastchar', 'ansistrlcomp',
            'ansistrlicomp', 'ansistrlower', 'ansistrpos', 'ansistrrscan',
            'ansistrscan', 'ansistrupper', 'ansiuppercase',
            'ansiuppercasefilename', 'appendstr', 'assignstr', 'beep',
            'booltostr', 'bytetocharindex', 'bytetocharlen', 'bytetype',
            'callterminateprocs', 'changefileext', 'charlength',
            'chartobyteindex', 'chartobytelen', 'comparemem', 'comparestr',
            'comparetext', 'createdir', 'createguid', 'currentyear',
            'currtostr', 'currtostrf', 'date', 'datetimetofiledate',
            'datetimetostr', 'datetimetostring', 'datetimetosystemtime',
            'datetimetotimestamp', 'datetostr', 'dayofweek', 'decodedate',
            'decodedatefully', 'decodetime', 'deletefile', 'directoryexists',
            'diskfree', 'disksize', 'disposestr', 'encodedate', 'encodetime',
            'exceptionerrormessage', 'excludetrailingbackslash',
            'excludetrailingpathdelimiter', 'expandfilename',
            'expandfilenamecase', 'expanduncfilename', 'extractfiledir',
            'extractfiledrive', 'extractfileext', 'extractfilename',
            'extractfilepath', 'extractrelativepath', 'extractshortpathname',
            'fileage', 'fileclose', 'filecreate', 'filedatetodatetime',
            'fileexists', 'filegetattr', 'filegetdate', 'fileisreadonly',
            'fileopen', 'fileread', 'filesearch', 'fileseek', 'filesetattr',
            'filesetdate', 'filesetreadonly', 'filewrite', 'finalizepackage',
            'findclose', 'findcmdlineswitch', 'findfirst', 'findnext',
            'floattocurr', 'floattodatetime', 'floattodecimal', 'floattostr',
            'floattostrf', 'floattotext', 'floattotextfmt', 'fmtloadstr',
            'fmtstr', 'forcedirectories', 'format', 'formatbuf', 'formatcurr',
            'formatdatetime', 'formatfloat', 'freeandnil', 'getcurrentdir',
            'getenvironmentvariable', 'getfileversion', 'getformatsettings',
            'getlocaleformatsettings', 'getmodulename', 'getpackagedescription',
            'getpackageinfo', 'gettime', 'guidtostring', 'incamonth',
            'includetrailingbackslash', 'includetrailingpathdelimiter',
            'incmonth', 'initializepackage', 'interlockeddecrement',
            'interlockedexchange', 'interlockedexchangeadd',
            'interlockedincrement', 'inttohex', 'inttostr', 'isdelimiter',
            'isequalguid', 'isleapyear', 'ispathdelimiter', 'isvalidident',
            'languages', 'lastdelimiter', 'loadpackage', 'loadstr',
            'lowercase', 'msecstotimestamp', 'newstr', 'nextcharindex', 'now',
            'outofmemoryerror', 'quotedstr', 'raiselastoserror',
            'raiselastwin32error', 'removedir', 'renamefile', 'replacedate',
            'replacetime', 'safeloadlibrary', 'samefilename', 'sametext',
            'setcurrentdir', 'showexception', 'sleep', 'stralloc', 'strbufsize',
            'strbytetype', 'strcat', 'strcharlength', 'strcomp', 'strcopy',
            'strdispose', 'strecopy', 'strend', 'strfmt', 'stricomp',
            'stringreplace', 'stringtoguid', 'strlcat', 'strlcomp', 'strlcopy',
            'strlen', 'strlfmt', 'strlicomp', 'strlower', 'strmove', 'strnew',
            'strnextchar', 'strpas', 'strpcopy', 'strplcopy', 'strpos',
            'strrscan', 'strscan', 'strtobool', 'strtobooldef', 'strtocurr',
            'strtocurrdef', 'strtodate', 'strtodatedef', 'strtodatetime',
            'strtodatetimedef', 'strtofloat', 'strtofloatdef', 'strtoint',
            'strtoint64', 'strtoint64def', 'strtointdef', 'strtotime',
            'strtotimedef', 'strupper', 'supports', 'syserrormessage',
            'systemtimetodatetime', 'texttofloat', 'time', 'timestamptodatetime',
            'timestamptomsecs', 'timetostr', 'trim', 'trimleft', 'trimright',
            'tryencodedate', 'tryencodetime', 'tryfloattocurr', 'tryfloattodatetime',
            'trystrtobool', 'trystrtocurr', 'trystrtodate', 'trystrtodatetime',
            'trystrtofloat', 'trystrtoint', 'trystrtoint64', 'trystrtotime',
            'unloadpackage', 'uppercase', 'widecomparestr', 'widecomparetext',
            'widefmtstr', 'wideformat', 'wideformatbuf', 'widelowercase',
            'widesamestr', 'widesametext', 'wideuppercase', 'win32check',
            'wraptext'
        ],
        'Classes': [
            'activateclassgroup', 'allocatehwnd', 'bintohex', 'checksynchronize',
            'collectionsequal', 'countgenerations', 'deallocatehwnd', 'equalrect',
            'extractstrings', 'findclass', 'findglobalcomponent', 'getclass',
            'groupdescendantswith', 'hextobin', 'identtoint',
            'initinheritedcomponent', 'inttoident', 'invalidpoint',
            'isuniqueglobalcomponentname', 'linestart', 'objectbinarytotext',
            'objectresourcetotext', 'objecttexttobinary', 'objecttexttoresource',
            'pointsequal', 'readcomponentres', 'readcomponentresex',
            'readcomponentresfile', 'rect', 'registerclass', 'registerclassalias',
            'registerclasses', 'registercomponents', 'registerintegerconsts',
            'registernoicon', 'registernonactivex', 'smallpoint', 'startclassgroup',
            'teststreamformat', 'unregisterclass', 'unregisterclasses',
            'unregisterintegerconsts', 'unregistermoduleclasses',
            'writecomponentresfile'
        ],
        'Math': [
            'arccos', 'arccosh', 'arccot', 'arccoth', 'arccsc', 'arccsch', 'arcsec',
            'arcsech', 'arcsin', 'arcsinh', 'arctan2', 'arctanh', 'ceil',
            'comparevalue', 'cosecant', 'cosh', 'cot', 'cotan', 'coth', 'csc',
            'csch', 'cycletodeg', 'cycletograd', 'cycletorad', 'degtocycle',
            'degtograd', 'degtorad', 'divmod', 'doubledecliningbalance',
            'ensurerange', 'floor', 'frexp', 'futurevalue', 'getexceptionmask',
            'getprecisionmode', 'getroundmode', 'gradtocycle', 'gradtodeg',
            'gradtorad', 'hypot', 'inrange', 'interestpayment', 'interestrate',
            'internalrateofreturn', 'intpower', 'isinfinite', 'isnan', 'iszero',
            'ldexp', 'lnxp1', 'log10', 'log2', 'logn', 'max', 'maxintvalue',
            'maxvalue', 'mean', 'meanandstddev', 'min', 'minintvalue', 'minvalue',
            'momentskewkurtosis', 'netpresentvalue', 'norm', 'numberofperiods',
            'payment', 'periodpayment', 'poly', 'popnstddev', 'popnvariance',
            'power', 'presentvalue', 'radtocycle', 'radtodeg', 'radtograd',
            'randg', 'randomrange', 'roundto', 'samevalue', 'sec', 'secant',
            'sech', 'setexceptionmask', 'setprecisionmode', 'setroundmode',
            'sign', 'simpleroundto', 'sincos', 'sinh', 'slndepreciation', 'stddev',
            'sum', 'sumint', 'sumofsquares', 'sumsandsquares', 'syddepreciation',
            'tan', 'tanh', 'totalvariance', 'variance'
        ]
    }

    ASM_REGISTERS = set([
        'ah', 'al', 'ax', 'bh', 'bl', 'bp', 'bx', 'ch', 'cl', 'cr0',
        'cr1', 'cr2', 'cr3', 'cr4', 'cs', 'cx', 'dh', 'di', 'dl', 'dr0',
        'dr1', 'dr2', 'dr3', 'dr4', 'dr5', 'dr6', 'dr7', 'ds', 'dx',
        'eax', 'ebp', 'ebx', 'ecx', 'edi', 'edx', 'es', 'esi', 'esp',
        'fs', 'gs', 'mm0', 'mm1', 'mm2', 'mm3', 'mm4', 'mm5', 'mm6',
        'mm7', 'si', 'sp', 'ss', 'st0', 'st1', 'st2', 'st3', 'st4', 'st5',
        'st6', 'st7', 'xmm0', 'xmm1', 'xmm2', 'xmm3', 'xmm4', 'xmm5',
        'xmm6', 'xmm7'
    ])

    ASM_INSTRUCTIONS = set([
        'aaa', 'aad', 'aam', 'aas', 'adc', 'add', 'and', 'arpl', 'bound',
        'bsf', 'bsr', 'bswap', 'bt', 'btc', 'btr', 'bts', 'call', 'cbw',
        'cdq', 'clc', 'cld', 'cli', 'clts', 'cmc', 'cmova', 'cmovae',
        'cmovb', 'cmovbe', 'cmovc', 'cmovcxz', 'cmove', 'cmovg',
        'cmovge', 'cmovl', 'cmovle', 'cmovna', 'cmovnae', 'cmovnb',
        'cmovnbe', 'cmovnc', 'cmovne', 'cmovng', 'cmovnge', 'cmovnl',
        'cmovnle', 'cmovno', 'cmovnp', 'cmovns', 'cmovnz', 'cmovo',
        'cmovp', 'cmovpe', 'cmovpo', 'cmovs', 'cmovz', 'cmp', 'cmpsb',
        'cmpsd', 'cmpsw', 'cmpxchg', 'cmpxchg486', 'cmpxchg8b', 'cpuid',
        'cwd', 'cwde', 'daa', 'das', 'dec', 'div', 'emms', 'enter', 'hlt',
        'ibts', 'icebp', 'idiv', 'imul', 'in', 'inc', 'insb', 'insd',
        'insw', 'int', 'int01', 'int03', 'int1', 'int3', 'into', 'invd',
        'invlpg', 'iret', 'iretd', 'iretw', 'ja', 'jae', 'jb', 'jbe',
        'jc', 'jcxz', 'jcxz', 'je', 'jecxz', 'jg', 'jge', 'jl', 'jle',
        'jmp', 'jna', 'jnae', 'jnb', 'jnbe', 'jnc', 'jne', 'jng', 'jnge',
        'jnl', 'jnle', 'jno', 'jnp', 'jns', 'jnz', 'jo', 'jp', 'jpe',
        'jpo', 'js', 'jz', 'lahf', 'lar', 'lcall', 'lds', 'lea', 'leave',
        'les', 'lfs', 'lgdt', 'lgs', 'lidt', 'ljmp', 'lldt', 'lmsw',
        'loadall', 'loadall286', 'lock', 'lodsb', 'lodsd', 'lodsw',
        'loop', 'loope', 'loopne', 'loopnz', 'loopz', 'lsl', 'lss', 'ltr',
        'mov', 'movd', 'movq', 'movsb', 'movsd', 'movsw', 'movsx',
        'movzx', 'mul', 'neg', 'nop', 'not', 'or', 'out', 'outsb', 'outsd',
        'outsw', 'pop', 'popa', 'popad', 'popaw', 'popf', 'popfd', 'popfw',
        'push', 'pusha', 'pushad', 'pushaw', 'pushf', 'pushfd', 'pushfw',
        'rcl', 'rcr', 'rdmsr', 'rdpmc', 'rdshr', 'rdtsc', 'rep', 'repe',
        'repne', 'repnz', 'repz', 'ret', 'retf', 'retn', 'rol', 'ror',
        'rsdc', 'rsldt', 'rsm', 'sahf', 'sal', 'salc', 'sar', 'sbb',
        'scasb', 'scasd', 'scasw', 'seta', 'setae', 'setb', 'setbe',
        'setc', 'setcxz', 'sete', 'setg', 'setge', 'setl', 'setle',
        'setna', 'setnae', 'setnb', 'setnbe', 'setnc', 'setne', 'setng',
        'setnge', 'setnl', 'setnle', 'setno', 'setnp', 'setns', 'setnz',
        'seto', 'setp', 'setpe', 'setpo', 'sets', 'setz', 'sgdt', 'shl',
        'shld', 'shr', 'shrd', 'sidt', 'sldt', 'smi', 'smint', 'smintold',
        'smsw', 'stc', 'std', 'sti', 'stosb', 'stosd', 'stosw', 'str',
        'sub', 'svdc', 'svldt', 'svts', 'syscall', 'sysenter', 'sysexit',
        'sysret', 'test', 'ud1', 'ud2', 'umov', 'verr', 'verw', 'wait',
        'wbinvd', 'wrmsr', 'wrshr', 'xadd', 'xbts', 'xchg', 'xlat',
        'xlatb', 'xor'
    ])

    def __init__(self, **options):
        Lexer.__init__(self, **options)
        self.keywords = set()
        if get_bool_opt(options, 'turbopascal', True):
            self.keywords.update(self.TURBO_PASCAL_KEYWORDS)
        if get_bool_opt(options, 'delphi', True):
            self.keywords.update(self.DELPHI_KEYWORDS)
        if get_bool_opt(options, 'freepascal', True):
            self.keywords.update(self.FREE_PASCAL_KEYWORDS)
        self.builtins = set()
        for unit in get_list_opt(options, 'units', self.BUILTIN_UNITS.keys()):
            self.builtins.update(self.BUILTIN_UNITS[unit])

    def get_tokens_unprocessed(self, text):
        scanner = Scanner(text, re.DOTALL | re.MULTILINE | re.IGNORECASE)
        stack = ['initial']
        in_function_block = False
        in_property_block = False
        was_dot = False
        next_token_is_function = False
        next_token_is_property = False
        collect_labels = False
        block_labels = set()
        brace_balance = [0, 0]

        while not scanner.eos:
            token = Error

            if stack[-1] == 'initial':
                if scanner.scan(r'\s+'):
                    token = Text
                elif scanner.scan(r'\{.*?\}|\(\*.*?\*\)'):
                    if scanner.match.startswith('$'):
                        token = Comment.Preproc
                    else:
                        token = Comment.Multiline
                elif scanner.scan(r'//.*?$'):
                    token = Comment.Single
                elif scanner.scan(r'[-+*\/=<>:;,.@\^]'):
                    token = Operator
                    # stop label highlighting on next ";"
                    if collect_labels and scanner.match == ';':
                        collect_labels = False
                elif scanner.scan(r'[\(\)\[\]]+'):
                    token = Punctuation
                    # abort function naming ``foo = Function(...)``
                    next_token_is_function = False
                    # if we are in a function block we count the open
                    # braces because ootherwise it's impossible to
                    # determine the end of the modifier context
                    if in_function_block or in_property_block:
                        if scanner.match == '(':
                            brace_balance[0] += 1
                        elif scanner.match == ')':
                            brace_balance[0] -= 1
                        elif scanner.match == '[':
                            brace_balance[1] += 1
                        elif scanner.match == ']':
                            brace_balance[1] -= 1
                elif scanner.scan(r'[A-Za-z_][A-Za-z_0-9]*'):
                    lowercase_name = scanner.match.lower()
                    if lowercase_name == 'result':
                        token = Name.Builtin.Pseudo
                    elif lowercase_name in self.keywords:
                        token = Keyword
                        # if we are in a special block and a
                        # block ending keyword occours (and the parenthesis
                        # is balanced) we end the current block context
                        if (in_function_block or in_property_block) and \
                           lowercase_name in self.BLOCK_KEYWORDS and \
                           brace_balance[0] <= 0 and \
                           brace_balance[1] <= 0:
                            in_function_block = False
                            in_property_block = False
                            brace_balance = [0, 0]
                            block_labels = set()
                        if lowercase_name in ('label', 'goto'):
                            collect_labels = True
                        elif lowercase_name == 'asm':
                            stack.append('asm')
                        elif lowercase_name == 'property':
                            in_property_block = True
                            next_token_is_property = True
                        elif lowercase_name in ('procedure', 'operator',
                                                'function', 'constructor',
                                                'destructor'):
                            in_function_block = True
                            next_token_is_function = True
                    # we are in a function block and the current name
                    # is in the set of registered modifiers. highlight
                    # it as pseudo keyword
                    elif in_function_block and \
                         lowercase_name in self.FUNCTION_MODIFIERS:
                        token = Keyword.Pseudo
                    # if we are in a property highlight some more
                    # modifiers
                    elif in_property_block and \
                         lowercase_name in ('read', 'write'):
                        token = Keyword.Pseudo
                        next_token_is_function = True
                    # if the last iteration set next_token_is_function
                    # to true we now want this name highlighted as
                    # function. so do that and reset the state
                    elif next_token_is_function:
                        # Look if the next token is a dot. If yes it's
                        # not a function, but a class name and the
                        # part after the dot a function name
                        if scanner.test(r'\s*\.\s*'):
                            token = Name.Class
                        # it's not a dot, our job is done
                        else:
                            token = Name.Function
                            next_token_is_function = False
                    # same for properties
                    elif next_token_is_property:
                        token = Name.Property
                        next_token_is_property = False
                    # Highlight this token as label and add it
                    # to the list of known labels
                    elif collect_labels:
                        token = Name.Label
                        block_labels.add(scanner.match.lower())
                    # name is in list of known labels
                    elif lowercase_name in block_labels:
                        token = Name.Label
                    elif lowercase_name in self.BUILTIN_TYPES:
                        token = Keyword.Type
                    elif lowercase_name in self.DIRECTIVES:
                        token = Keyword.Pseudo
                    # builtins are just builtins if the token
                    # before isn't a dot
                    elif not was_dot and lowercase_name in self.builtins:
                        token = Name.Builtin
                    else:
                        token = Name
                elif scanner.scan(r"'"):
                    token = String
                    stack.append('string')
                elif scanner.scan(r'\#(\d+|\$[0-9A-Fa-f]+)'):
                    token = String.Char
                elif scanner.scan(r'\$[0-9A-Fa-f]+'):
                    token = Number.Hex
                elif scanner.scan(r'\d+(?![eE]|\.[^.])'):
                    token = Number.Integer
                elif scanner.scan(r'\d+(\.\d+([eE][+-]?\d+)?|[eE][+-]?\d+)'):
                    token = Number.Float
                else:
                    # if the stack depth is deeper than once, pop
                    if len(stack) > 1:
                        stack.pop()
                    scanner.get_char()

            elif stack[-1] == 'string':
                if scanner.scan(r"''"):
                    token = String.Escape
                elif scanner.scan(r"'"):
                    token = String
                    stack.pop()
                elif scanner.scan(r"[^']*"):
                    token = String
                else:
                    scanner.get_char()
                    stack.pop()

            elif stack[-1] == 'asm':
                if scanner.scan(r'\s+'):
                    token = Text
                elif scanner.scan(r'end'):
                    token = Keyword
                    stack.pop()
                elif scanner.scan(r'\{.*?\}|\(\*.*?\*\)'):
                    if scanner.match.startswith('$'):
                        token = Comment.Preproc
                    else:
                        token = Comment.Multiline
                elif scanner.scan(r'//.*?$'):
                    token = Comment.Single
                elif scanner.scan(r"'"):
                    token = String
                    stack.append('string')
                elif scanner.scan(r'@@[A-Za-z_][A-Za-z_0-9]*'):
                    token = Name.Label
                elif scanner.scan(r'[A-Za-z_][A-Za-z_0-9]*'):
                    lowercase_name = scanner.match.lower()
                    if lowercase_name in self.ASM_INSTRUCTIONS:
                        token = Keyword
                    elif lowercase_name in self.ASM_REGISTERS:
                        token = Name.Builtin
                    else:
                        token = Name
                elif scanner.scan(r'[-+*\/=<>:;,.@\^]+'):
                    token = Operator
                elif scanner.scan(r'[\(\)\[\]]+'):
                    token = Punctuation
                elif scanner.scan(r'\$[0-9A-Fa-f]+'):
                    token = Number.Hex
                elif scanner.scan(r'\d+(?![eE]|\.[^.])'):
                    token = Number.Integer
                elif scanner.scan(r'\d+(\.\d+([eE][+-]?\d+)?|[eE][+-]?\d+)'):
                    token = Number.Float
                else:
                    scanner.get_char()
                    stack.pop()

            # save the dot!!!11
            if scanner.match.strip():
                was_dot = scanner.match == '.'
            yield scanner.start_pos, token, scanner.match or ''


class JavaLexer(RegexLexer):
    """
    For `Java <http://www.sun.com/java/>`_ source code.
    """

    name = 'Java'
    aliases = ['java']
    filenames = ['*.java']
    mimetypes = ['text/x-java']

    flags = re.MULTILINE | re.DOTALL

    #: optional Comment or Whitespace
    _ws = r'(?:\s|//.*?\n|/[*].*?[*]/)+'

    tokens = {
        'root': [
            # method names
            (r'^(\s*(?:[a-zA-Z_][a-zA-Z0-9_\.\[\]]*\s+)+?)' # return arguments
             r'([a-zA-Z_][a-zA-Z0-9_]*)'                    # method name
             r'(\s*)(\()',                                  # signature start
             bygroups(using(this), Name.Function, Text, Operator)),
            (r'[^\S\n]+', Text),
            (r'//.*?\n', Comment.Single),
            (r'/\*.*?\*/', Comment.Multiline),
            (r'@[a-zA-Z_][a-zA-Z0-9_\.]*', Name.Decorator),
            (r'(assert|break|case|catch|continue|default|do|else|finally|for|'
             r'if|goto|instanceof|new|return|switch|this|throw|try|while)\b',
             Keyword),
            (r'(abstract|const|enum|extends|final|implements|native|private|'
             r'protected|public|static|strictfp|super|synchronized|throws|'
             r'transient|volatile)\b', Keyword.Declaration),
            (r'(boolean|byte|char|double|float|int|long|short|void)\b',
             Keyword.Type),
            (r'(package)(\s+)', bygroups(Keyword.Namespace, Text)),
            (r'(true|false|null)\b', Keyword.Constant),
            (r'(class|interface)(\s+)', bygroups(Keyword.Declaration, Text), 'class'),
            (r'(import)(\s+)', bygroups(Keyword.Namespace, Text), 'import'),
            (r'"(\\\\|\\"|[^"])*"', String),
            (r"'\\.'|'[^\\]'|'\\u[0-9a-f]{4}'", String.Char),
            (r'(\.)([a-zA-Z_][a-zA-Z0-9_]*)', bygroups(Operator, Name.Attribute)),
            (r'[a-zA-Z_][a-zA-Z0-9_]*:', Name.Label),
            (r'[a-zA-Z_\$][a-zA-Z0-9_]*', Name),
            (r'[~\^\*!%&\[\]\(\)\{\}<>\|+=:;,./?-]', Operator),
            (r'[0-9][0-9]*\.[0-9]+([eE][0-9]+)?[fd]?', Number.Float),
            (r'0x[0-9a-f]+', Number.Hex),
            (r'[0-9]+L?', Number.Integer),
            (r'\n', Text)
        ],
        'class': [
            (r'[a-zA-Z_][a-zA-Z0-9_]*', Name.Class, '#pop')
        ],
        'import': [
            (r'[a-zA-Z0-9_.]+\*?', Name.Namespace, '#pop')
        ],
    }


class ScalaLexer(RegexLexer):
    """
    For `Scala <http://www.scala-lang.org>`_ source code.
    """

    name = 'Scala'
    aliases = ['scala']
    filenames = ['*.scala']
    mimetypes = ['text/x-scala']

    flags = re.MULTILINE | re.DOTALL

    #: optional Comment or Whitespace
    _ws = r'(?:\s|//.*?\n|/[*].*?[*]/)+'

    # don't use raw unicode strings!
    op = u'[-~\\^\\*!%&\\\\<>\\|+=:/?@\u00a6-\u00a7\u00a9\u00ac\u00ae\u00b0-\u00b1\u00b6\u00d7\u00f7\u03f6\u0482\u0606-\u0608\u060e-\u060f\u06e9\u06fd-\u06fe\u07f6\u09fa\u0b70\u0bf3-\u0bf8\u0bfa\u0c7f\u0cf1-\u0cf2\u0d79\u0f01-\u0f03\u0f13-\u0f17\u0f1a-\u0f1f\u0f34\u0f36\u0f38\u0fbe-\u0fc5\u0fc7-\u0fcf\u109e-\u109f\u1360\u1390-\u1399\u1940\u19e0-\u19ff\u1b61-\u1b6a\u1b74-\u1b7c\u2044\u2052\u207a-\u207c\u208a-\u208c\u2100-\u2101\u2103-\u2106\u2108-\u2109\u2114\u2116-\u2118\u211e-\u2123\u2125\u2127\u2129\u212e\u213a-\u213b\u2140-\u2144\u214a-\u214d\u214f\u2190-\u2328\u232b-\u244a\u249c-\u24e9\u2500-\u2767\u2794-\u27c4\u27c7-\u27e5\u27f0-\u2982\u2999-\u29d7\u29dc-\u29fb\u29fe-\u2b54\u2ce5-\u2cea\u2e80-\u2ffb\u3004\u3012-\u3013\u3020\u3036-\u3037\u303e-\u303f\u3190-\u3191\u3196-\u319f\u31c0-\u31e3\u3200-\u321e\u322a-\u3250\u3260-\u327f\u328a-\u32b0\u32c0-\u33ff\u4dc0-\u4dff\ua490-\ua4c6\ua828-\ua82b\ufb29\ufdfd\ufe62\ufe64-\ufe66\uff0b\uff1c-\uff1e\uff5c\uff5e\uffe2\uffe4\uffe8-\uffee\ufffc-\ufffd]+'

    letter = u'[a-zA-Z\\$_\u00aa\u00b5\u00ba\u00c0-\u00d6\u00d8-\u00f6\u00f8-\u02af\u0370-\u0373\u0376-\u0377\u037b-\u037d\u0386\u0388-\u03f5\u03f7-\u0481\u048a-\u0556\u0561-\u0587\u05d0-\u05f2\u0621-\u063f\u0641-\u064a\u066e-\u066f\u0671-\u06d3\u06d5\u06ee-\u06ef\u06fa-\u06fc\u06ff\u0710\u0712-\u072f\u074d-\u07a5\u07b1\u07ca-\u07ea\u0904-\u0939\u093d\u0950\u0958-\u0961\u0972-\u097f\u0985-\u09b9\u09bd\u09ce\u09dc-\u09e1\u09f0-\u09f1\u0a05-\u0a39\u0a59-\u0a5e\u0a72-\u0a74\u0a85-\u0ab9\u0abd\u0ad0-\u0ae1\u0b05-\u0b39\u0b3d\u0b5c-\u0b61\u0b71\u0b83-\u0bb9\u0bd0\u0c05-\u0c3d\u0c58-\u0c61\u0c85-\u0cb9\u0cbd\u0cde-\u0ce1\u0d05-\u0d3d\u0d60-\u0d61\u0d7a-\u0d7f\u0d85-\u0dc6\u0e01-\u0e30\u0e32-\u0e33\u0e40-\u0e45\u0e81-\u0eb0\u0eb2-\u0eb3\u0ebd-\u0ec4\u0edc-\u0f00\u0f40-\u0f6c\u0f88-\u0f8b\u1000-\u102a\u103f\u1050-\u1055\u105a-\u105d\u1061\u1065-\u1066\u106e-\u1070\u1075-\u1081\u108e\u10a0-\u10fa\u1100-\u135a\u1380-\u138f\u13a0-\u166c\u166f-\u1676\u1681-\u169a\u16a0-\u16ea\u16ee-\u1711\u1720-\u1731\u1740-\u1751\u1760-\u1770\u1780-\u17b3\u17dc\u1820-\u1842\u1844-\u18a8\u18aa-\u191c\u1950-\u19a9\u19c1-\u19c7\u1a00-\u1a16\u1b05-\u1b33\u1b45-\u1b4b\u1b83-\u1ba0\u1bae-\u1baf\u1c00-\u1c23\u1c4d-\u1c4f\u1c5a-\u1c77\u1d00-\u1d2b\u1d62-\u1d77\u1d79-\u1d9a\u1e00-\u1fbc\u1fbe\u1fc2-\u1fcc\u1fd0-\u1fdb\u1fe0-\u1fec\u1ff2-\u1ffc\u2071\u207f\u2102\u2107\u210a-\u2113\u2115\u2119-\u211d\u2124\u2126\u2128\u212a-\u212d\u212f-\u2139\u213c-\u213f\u2145-\u2149\u214e\u2160-\u2188\u2c00-\u2c7c\u2c80-\u2ce4\u2d00-\u2d65\u2d80-\u2dde\u3006-\u3007\u3021-\u3029\u3038-\u303a\u303c\u3041-\u3096\u309f\u30a1-\u30fa\u30ff-\u318e\u31a0-\u31b7\u31f0-\u31ff\u3400-\u4db5\u4e00-\ua014\ua016-\ua48c\ua500-\ua60b\ua610-\ua61f\ua62a-\ua66e\ua680-\ua697\ua722-\ua76f\ua771-\ua787\ua78b-\ua801\ua803-\ua805\ua807-\ua80a\ua80c-\ua822\ua840-\ua873\ua882-\ua8b3\ua90a-\ua925\ua930-\ua946\uaa00-\uaa28\uaa40-\uaa42\uaa44-\uaa4b\uac00-\ud7a3\uf900-\ufb1d\ufb1f-\ufb28\ufb2a-\ufd3d\ufd50-\ufdfb\ufe70-\ufefc\uff21-\uff3a\uff41-\uff5a\uff66-\uff6f\uff71-\uff9d\uffa0-\uffdc]'

    upper = u'[A-Z\\$_\u00c0-\u00d6\u00d8-\u00de\u0100\u0102\u0104\u0106\u0108\u010a\u010c\u010e\u0110\u0112\u0114\u0116\u0118\u011a\u011c\u011e\u0120\u0122\u0124\u0126\u0128\u012a\u012c\u012e\u0130\u0132\u0134\u0136\u0139\u013b\u013d\u013f\u0141\u0143\u0145\u0147\u014a\u014c\u014e\u0150\u0152\u0154\u0156\u0158\u015a\u015c\u015e\u0160\u0162\u0164\u0166\u0168\u016a\u016c\u016e\u0170\u0172\u0174\u0176\u0178-\u0179\u017b\u017d\u0181-\u0182\u0184\u0186-\u0187\u0189-\u018b\u018e-\u0191\u0193-\u0194\u0196-\u0198\u019c-\u019d\u019f-\u01a0\u01a2\u01a4\u01a6-\u01a7\u01a9\u01ac\u01ae-\u01af\u01b1-\u01b3\u01b5\u01b7-\u01b8\u01bc\u01c4\u01c7\u01ca\u01cd\u01cf\u01d1\u01d3\u01d5\u01d7\u01d9\u01db\u01de\u01e0\u01e2\u01e4\u01e6\u01e8\u01ea\u01ec\u01ee\u01f1\u01f4\u01f6-\u01f8\u01fa\u01fc\u01fe\u0200\u0202\u0204\u0206\u0208\u020a\u020c\u020e\u0210\u0212\u0214\u0216\u0218\u021a\u021c\u021e\u0220\u0222\u0224\u0226\u0228\u022a\u022c\u022e\u0230\u0232\u023a-\u023b\u023d-\u023e\u0241\u0243-\u0246\u0248\u024a\u024c\u024e\u0370\u0372\u0376\u0386\u0388-\u038f\u0391-\u03ab\u03cf\u03d2-\u03d4\u03d8\u03da\u03dc\u03de\u03e0\u03e2\u03e4\u03e6\u03e8\u03ea\u03ec\u03ee\u03f4\u03f7\u03f9-\u03fa\u03fd-\u042f\u0460\u0462\u0464\u0466\u0468\u046a\u046c\u046e\u0470\u0472\u0474\u0476\u0478\u047a\u047c\u047e\u0480\u048a\u048c\u048e\u0490\u0492\u0494\u0496\u0498\u049a\u049c\u049e\u04a0\u04a2\u04a4\u04a6\u04a8\u04aa\u04ac\u04ae\u04b0\u04b2\u04b4\u04b6\u04b8\u04ba\u04bc\u04be\u04c0-\u04c1\u04c3\u04c5\u04c7\u04c9\u04cb\u04cd\u04d0\u04d2\u04d4\u04d6\u04d8\u04da\u04dc\u04de\u04e0\u04e2\u04e4\u04e6\u04e8\u04ea\u04ec\u04ee\u04f0\u04f2\u04f4\u04f6\u04f8\u04fa\u04fc\u04fe\u0500\u0502\u0504\u0506\u0508\u050a\u050c\u050e\u0510\u0512\u0514\u0516\u0518\u051a\u051c\u051e\u0520\u0522\u0531-\u0556\u10a0-\u10c5\u1e00\u1e02\u1e04\u1e06\u1e08\u1e0a\u1e0c\u1e0e\u1e10\u1e12\u1e14\u1e16\u1e18\u1e1a\u1e1c\u1e1e\u1e20\u1e22\u1e24\u1e26\u1e28\u1e2a\u1e2c\u1e2e\u1e30\u1e32\u1e34\u1e36\u1e38\u1e3a\u1e3c\u1e3e\u1e40\u1e42\u1e44\u1e46\u1e48\u1e4a\u1e4c\u1e4e\u1e50\u1e52\u1e54\u1e56\u1e58\u1e5a\u1e5c\u1e5e\u1e60\u1e62\u1e64\u1e66\u1e68\u1e6a\u1e6c\u1e6e\u1e70\u1e72\u1e74\u1e76\u1e78\u1e7a\u1e7c\u1e7e\u1e80\u1e82\u1e84\u1e86\u1e88\u1e8a\u1e8c\u1e8e\u1e90\u1e92\u1e94\u1e9e\u1ea0\u1ea2\u1ea4\u1ea6\u1ea8\u1eaa\u1eac\u1eae\u1eb0\u1eb2\u1eb4\u1eb6\u1eb8\u1eba\u1ebc\u1ebe\u1ec0\u1ec2\u1ec4\u1ec6\u1ec8\u1eca\u1ecc\u1ece\u1ed0\u1ed2\u1ed4\u1ed6\u1ed8\u1eda\u1edc\u1ede\u1ee0\u1ee2\u1ee4\u1ee6\u1ee8\u1eea\u1eec\u1eee\u1ef0\u1ef2\u1ef4\u1ef6\u1ef8\u1efa\u1efc\u1efe\u1f08-\u1f0f\u1f18-\u1f1d\u1f28-\u1f2f\u1f38-\u1f3f\u1f48-\u1f4d\u1f59-\u1f5f\u1f68-\u1f6f\u1fb8-\u1fbb\u1fc8-\u1fcb\u1fd8-\u1fdb\u1fe8-\u1fec\u1ff8-\u1ffb\u2102\u2107\u210b-\u210d\u2110-\u2112\u2115\u2119-\u211d\u2124\u2126\u2128\u212a-\u212d\u2130-\u2133\u213e-\u213f\u2145\u2183\u2c00-\u2c2e\u2c60\u2c62-\u2c64\u2c67\u2c69\u2c6b\u2c6d-\u2c6f\u2c72\u2c75\u2c80\u2c82\u2c84\u2c86\u2c88\u2c8a\u2c8c\u2c8e\u2c90\u2c92\u2c94\u2c96\u2c98\u2c9a\u2c9c\u2c9e\u2ca0\u2ca2\u2ca4\u2ca6\u2ca8\u2caa\u2cac\u2cae\u2cb0\u2cb2\u2cb4\u2cb6\u2cb8\u2cba\u2cbc\u2cbe\u2cc0\u2cc2\u2cc4\u2cc6\u2cc8\u2cca\u2ccc\u2cce\u2cd0\u2cd2\u2cd4\u2cd6\u2cd8\u2cda\u2cdc\u2cde\u2ce0\u2ce2\ua640\ua642\ua644\ua646\ua648\ua64a\ua64c\ua64e\ua650\ua652\ua654\ua656\ua658\ua65a\ua65c\ua65e\ua662\ua664\ua666\ua668\ua66a\ua66c\ua680\ua682\ua684\ua686\ua688\ua68a\ua68c\ua68e\ua690\ua692\ua694\ua696\ua722\ua724\ua726\ua728\ua72a\ua72c\ua72e\ua732\ua734\ua736\ua738\ua73a\ua73c\ua73e\ua740\ua742\ua744\ua746\ua748\ua74a\ua74c\ua74e\ua750\ua752\ua754\ua756\ua758\ua75a\ua75c\ua75e\ua760\ua762\ua764\ua766\ua768\ua76a\ua76c\ua76e\ua779\ua77b\ua77d-\ua77e\ua780\ua782\ua784\ua786\ua78b\uff21-\uff3a]'

    idrest = ur'%s(?:%s|[0-9])*(?:(?<=_)%s)?' % (letter, letter, op)

    tokens = {
        'root': [
            # method names
            (r'(class|trait|object)(\s+)', bygroups(Keyword, Text), 'class'),
            (ur"'%s" % idrest, Text.Symbol),
            (r'[^\S\n]+', Text),
            (r'//.*?\n', Comment.Single),
            (r'/\*', Comment.Multiline, 'comment'),
            (ur'@%s' % idrest, Name.Decorator),
            (ur'(abstract|ca(?:se|tch)|d(?:ef|o)|e(?:lse|xtends)|'
             ur'f(?:inal(?:ly)?|or(?:Some)?)|i(?:f|mplicit)|'
             ur'lazy|match|new|override|pr(?:ivate|otected)'
             ur'|re(?:quires|turn)|s(?:ealed|uper)|'
             ur't(?:h(?:is|row)|ry)|va[lr]|w(?:hile|ith)|yield)\b|'
             u'(<[%:-]|=>|>:|[#=@_\u21D2\u2190])(\b|(?=\\s)|$)', Keyword),
            (ur':(?!%s)' % op, Keyword, 'type'),
            (ur'%s%s\b' % (upper, idrest), Name.Class),
            (r'(true|false|null)\b', Keyword.Constant),
            (r'(import|package)(\s+)', bygroups(Keyword, Text), 'import'),
            (r'(type)(\s+)', bygroups(Keyword, Text), 'type'),
            (r'""".*?"""', String),
            (r'"(\\\\|\\"|[^"])*"', String),
            (ur"'\\.'|'[^\\]'|'\\u[0-9a-f]{4}'", String.Char),
#            (ur'(\.)(%s|%s|`[^`]+`)' % (idrest, op), bygroups(Operator,
#             Name.Attribute)),
            (idrest, Name),
            (r'`[^`]+`', Name),
            (r'\[', Operator, 'typeparam'),
            (r'[\(\)\{\};,.#]', Operator),
            (op, Operator),
            (ur'([0-9][0-9]*\.[0-9]*|\.[0-9]+)([eE][+-]?[0-9]+)?[fFdD]?',
             Number.Float),
            (r'0x[0-9a-f]+', Number.Hex),
            (r'[0-9]+L?', Number.Integer),
            (r'\n', Text)
        ],
        'class': [
            (ur'(%s|%s|`[^`]+`)(\s*)(\[)' % (idrest, op),
             bygroups(Name.Class, Text, Operator), 'typeparam'),
            (r'[\s\n]+', Text),
            (r'{', Operator, '#pop'),
            (r'\(', Operator, '#pop'),
            (ur'%s|%s|`[^`]+`' % (idrest, op), Name.Class, '#pop'),
        ],
        'type': [
            (r'\s+', Text),
            (u'<[%:]|>:|[#_\u21D2]|forSome|type', Keyword),
            (r'([,\);}]|=>|=)([\s\n]*)', bygroups(Operator, Text), '#pop'),
            (r'[\(\{]', Operator, '#push'),
            (ur'((?:%s|%s|`[^`]+`)(?:\.(?:%s|%s|`[^`]+`))*)(\s*)(\[)' %
             (idrest, op, idrest, op),
             bygroups(Keyword.Type, Text, Operator), ('#pop', 'typeparam')),
            (ur'((?:%s|%s|`[^`]+`)(?:\.(?:%s|%s|`[^`]+`))*)(\s*)$' %
             (idrest, op, idrest, op),
             bygroups(Keyword.Type, Text), '#pop'),
            (ur'\.|%s|%s|`[^`]+`' % (idrest, op), Keyword.Type)
        ],
        'typeparam': [
            (r'[\s\n,]+', Text),
            (u'<[%:]|=>|>:|[#_\u21D2]|forSome|type', Keyword),
            (r'([\]\)\}])', Operator, '#pop'),
            (r'[\(\[\{]', Operator, '#push'),
            (ur'\.|%s|%s|`[^`]+`' % (idrest, op), Keyword.Type)
        ],
        'comment': [
            (r'[^/\*]+', Comment.Multiline),
            (r'/\*', Comment.Multiline, '#push'),
            (r'\*/', Comment.Multiline, '#pop'),
            (r'[*/]', Comment.Multiline)
        ],
        'import': [
            (ur'(%s|\.)+' % idrest, Name.Namespace, '#pop')
        ],
    }


class DylanLexer(RegexLexer):
    """
    For the `Dylan <http://www.opendylan.org/>`_ language.

    *New in Pygments 0.7.*
    """

    name = 'Dylan'
    aliases = ['dylan']
    filenames = ['*.dylan', '*.dyl']
    mimetypes = ['text/x-dylan']

    flags = re.DOTALL

    tokens = {
        'root': [
            (r'\b(subclass|abstract|block|c(on(crete|stant)|lass)|domain'
             r'|ex(c(eption|lude)|port)|f(unction(|al))|generic|handler'
             r'|i(n(herited|line|stance|terface)|mport)|library|m(acro|ethod)'
             r'|open|primary|sealed|si(deways|ngleton)|slot'
             r'|v(ariable|irtual))\b', Name.Builtin),
            (r'<\w+>', Keyword.Type),
            (r'//.*?\n', Comment.Single),
            (r'/\*[\w\W]*?\*/', Comment.Multiline),
            (r'"', String, 'string'),
            (r"'(\\.|\\[0-7]{1,3}|\\x[a-fA-F0-9]{1,2}|[^\\\'\n])'", String.Char),
            (r'=>|\b(a(bove|fterwards)|b(e(gin|low)|y)|c(ase|leanup|reate)'
             r'|define|else(|if)|end|f(inally|or|rom)|i[fn]|l(et|ocal)|otherwise'
             r'|rename|s(elect|ignal)|t(hen|o)|u(n(less|til)|se)|wh(en|ile))\b',
             Keyword),
            (r'([ \t])([!\$%&\*\/:<=>\?~_^a-zA-Z0-9.+\-]*:)',
             bygroups(Text, Name.Variable)),
            (r'([ \t]*)(\S+[^:])([ \t]*)(\()([ \t]*)',
             bygroups(Text, Name.Function, Text, Punctuation, Text)),
            (r'-?[0-9.]+', Number),
            (r'[(),;]', Punctuation),
            (r'\$[a-zA-Z0-9-]+', Name.Constant),
            (r'[!$%&*/:<>=?~^.+\[\]{}-]+', Operator),
            (r'\s+', Text),
            (r'#[a-zA-Z0-9-]+', Keyword),
            (r'[a-zA-Z0-9-]+', Name.Variable),
        ],
        'string': [
            (r'"', String, '#pop'),
            (r'\\([\\abfnrtv"\']|x[a-fA-F0-9]{2,4}|[0-7]{1,3})', String.Escape),
            (r'[^\\"\n]+', String), # all other characters
            (r'\\\n', String), # line continuation
            (r'\\', String), # stray backslash
        ],
    }


class NimrodLexer(RegexLexer):
    """
    For `Nimrod <http://force7.de/nimrod/>`_ source code.
    """
    name = 'Nimrod'
    aliases = ['nimrod', 'nim']
    filenames = ['*.nim']

    tokens = {
        'root': [
            (r'\n', Text),
            (r"##.*$", bygroups(String.Doc)),
            (r'[^\S\n]+', Text),
            (r'#.*$', Comment),
            (r'[]{}:(),;[]', Punctuation),
            (r'[~!%$@&*+=|?:<>/-]|\.', Operator),
            (r'\\\n', Text),
            (r'\\', Text),
            include('keywords'),
            (r'(proc|method|template|macro|iterator)((?:\s|\\\s)+)', bygroups(Keyword, Text), 'funcname'),
            (r'(from)((?:\s|\\\s)+)', bygroups(Keyword.Namespace, Text), 'fromimport'),
            (r'(import)((?:\s|\\\s)+)', bygroups(Keyword.Namespace, Text), 'import'),
            include('builtins'),
            include('backtick'),
            include('name'),
            include('numbers'),
            ('"', String, combined('stringescape', 'dqs')),
            ("'", String, combined('stringescape', 'sqs')),
        ],
        'builtins': [
            (r'(int|int8|int16|int32|int64|float|float32|float64|bool|char|string|cstring|pointer|Ordinal|expr|stmt|typeDesc|range|array|openarray|seq|set|Byte|Natural|Positive|TObject|PObjectTResult|TEndian|TAddress|BiggestInt|BiggestFloat|cchar|cschar|cshort|cint|clong|clonglong|cfloat|cdouble|clongdouble|cstringArray|PFloat32|PFloat64|PInt64|PInt32|TGC_Strategy|TFile|TFileMode|TFileHandle|isMainModule|CompileDate|CompileTime|NimrodVersion|NimrodMajor|NimrodMinor|NimrodPatch|cpuEndian|hostOS|hostCPU|appType|inf|neginf|nan|QuitSuccess|QuitFailure|dbgLineHook|stdin|stdout|stderr|defined|definedInScope|high|low|sizeof|succ|pred|inc|dec|newSeq|len|incl|excl|card|ord|chr|ze|ze64|toU8|toU16|toU32|abs|min|max|contains|cmp|setLen|newString|compileOption|add|del|delete|insert|repr|toFloat|toBiggestFloat|toInt|toBiggestInt|addQuitProc|copy|zeroMem|copyMem|moveMem|equalMem|alloc|alloc0|realloc|dealloc|assert|swap|getRefcount|getOccupiedMem|getFreeMem|getTotalMem|min|max|isNil|find|contains|pop|each|GC_disable|GC_enable|GC_fullCollect|GC_setStrategy|GC_enableMarkAndSweep|GC_disableMarkAndSweep|GC_getStatistics|GC_ref|GC_unref|add|echo|quit|atomicInc|atomicDec|Open|reopen|Close|EndOfFile|readChar|FlushFile|readFile|write|readLine|writeln|getFileSize|ReadBytes|ReadChars|readBuffer|writeBytes|writeChars|writeBuffer|setFilePos|getFilePos|fileHandle|cstringArrayToSeq|cstringArrayToSeq|getCurrentException|getCurrentExceptionMsg|likely|unlikely)\b', Name.Builtin),
            (r'(false|true)', Name.Builtin.Pseudo),
            (r'(E_Base|EAsynch|ESynch|ESystem|EIO|EOS|EInvalidLibrary|EResourceExhausted|EArithmetic|EDivByZero|EOverflow|EAccessViolation|EAssertionFailed|EControlC|EInvalidValue|EOutOfMemory|EInvalidIndex|EInvalidField|EOutOfRange|EStackOverflow|ENoExceptionToReraise|EInvalidObjectAssignment|EInvalidObjectConversion|EFloatingPoint|EFloatInvalidOp|EFloatDivByZero|EFloatOverflow|EFloatUnderflow|EFloatInexact)\b', Name.Exception),
        ],
        'backtick': [
            ('`.*?`', String.Backtick),
        ],
        'keywords': [
            (r'(addr|and|as|asm|atomic|bind|block|break|case|cast|const|continue|converter|discard|distinct|div|elif|else|end|enum|except|finally|for|generic|if|implies|in|include|is|isnot|lambda|let|mod|nil|not|notin|object|of|or|out|ptr|raise|ref|return|shl|shr|try|tuple|type|var|when|while|with|without|xor|yield)\b', Keyword),
        ],
        'name': [
            ('[a-zA-Z_][a-zA-Z0-9_]*', Name),
        ],
        'funcname': [
            ('[a-zA-Z_][a-zA-Z0-9_]*', Name.Function, '#pop')
        ],
        'import': [
            (r'((?:\s|\\\s)+)',
             bygroups(Text)),
            (r'[a-zA-Z_][a-zA-Z0-9_.]*', Name.Namespace),
            (r'(\s*)(,)(\s*)', bygroups(Text, Operator, Text)),
            (r'', Text, '#pop') # all else: go back
        ],
        'fromimport': [
            (r'((?:\s|\\\s)+)(import)\b', bygroups(Text, Keyword.Namespace), '#pop'),
            (r'[a-zA-Z_.][a-zA-Z0-9_.]*', Name.Namespace),
        ],
        'numbers': [
            (r'(\d+\.\d*|\d*\.\d+)([eE][+-]?[0-9]+)?\'?(f32|f64)?', Number.Float),
            (r'\d+[eE][+-]?[0-9]+\'?(f32|f64)?', Number.Float),
            (r'0o[0-7]+', Number.Oct),
            (r'0x[a-fA-F0-9]+', Number.Hex),
            (r'\d+\'?(i8|i16|i32|i64)?', Number.Integer)
        ],
        'stringescape': [
            (r'\\([\\abfnrtv"\']|\n|N{.*?}|u[a-fA-F0-9]{4}|'
             r'U[a-fA-F0-9]{8}|x[a-fA-F0-9]{2}|[0-7]{1,3})', String.Escape)
        ],
        'strings': [
            (r'[^\\\'"%\n]+', String),
            (r'[\'"\\]', String),
            (r'%', String)
        ],
        'nl': [
            (r'\n', String)
        ],
        'dqs': [
            (r'"', String, '#pop'),
            include('strings')
        ],
        'sqs': [
            (r"'", String, '#pop'),
            include('strings')
        ],
    }


class ObjectiveCLexer(RegexLexer):
    """
    For Objective-C source code with preprocessor directives.
    """

    name = 'Objective-C'
    aliases = ['objective-c', 'objectivec', 'obj-c', 'objc']
    #XXX: objc has .h files too :-/
    filenames = ['*.m']
    mimetypes = ['text/x-objective-c']

    #: optional Comment or Whitespace
    _ws = r'(?:\s|//.*?\n|/[*].*?[*]/)+'

    tokens = {
        'whitespace': [
            # preprocessor directives: without whitespace
            ('^#if\s+0', Comment.Preproc, 'if0'),
            ('^#', Comment.Preproc, 'macro'),
            # or with whitespace
            ('^' + _ws + r'#if\s+0', Comment.Preproc, 'if0'),
            ('^' + _ws + '#', Comment.Preproc, 'macro'),
            (r'\n', Text),
            (r'\s+', Text),
            (r'\\\n', Text), # line continuation
            (r'//(\n|(.|\n)*?[^\\]\n)', Comment.Single),
            (r'/(\\\n)?[*](.|\n)*?[*](\\\n)?/', Comment.Multiline),
        ],
        'statements': [
            (r'(L|@)?"', String, 'string'),
            (r"(L|@)?'(\\.|\\[0-7]{1,3}|\\x[a-fA-F0-9]{1,2}|[^\\\'\n])'",
             String.Char),
            (r'(\d+\.\d*|\.\d+|\d+)[eE][+-]?\d+[lL]?', Number.Float),
            (r'(\d+\.\d*|\.\d+|\d+[fF])[fF]?', Number.Float),
            (r'0x[0-9a-fA-F]+[Ll]?', Number.Hex),
            (r'0[0-7]+[Ll]?', Number.Oct),
            (r'\d+[Ll]?', Number.Integer),
            (r'[~!%^&*+=|?:<>/-]', Operator),
            (r'[()\[\],.]', Punctuation),
            (r'(auto|break|case|const|continue|default|do|else|enum|extern|'
             r'for|goto|if|register|restricted|return|sizeof|static|struct|'
             r'switch|typedef|union|volatile|virtual|while|in|@selector|'
             r'@private|@protected|@public|@encode|'
             r'@synchronized|@try|@throw|@catch|@finally|@end|@property|'
             r'@synthesize|@dynamic)\b', Keyword),
            (r'(int|long|float|short|double|char|unsigned|signed|void|'
             r'id|BOOL|IBOutlet|IBAction|SEL)\b', Keyword.Type),
            (r'(_{0,2}inline|naked|restrict|thread|typename)\b',
             Keyword.Reserved),
            (r'__(asm|int8|based|except|int16|stdcall|cdecl|fastcall|int32|'
             r'declspec|finally|int64|try|leave)\b', Keyword.Reserved),
            (r'(TRUE|FALSE|nil|NULL)\b', Name.Builtin),
            ('[a-zA-Z$_][a-zA-Z0-9$_]*:(?!:)', Name.Label),
            ('[a-zA-Z$_][a-zA-Z0-9$_]*', Name),
        ],
        'root': [
            include('whitespace'),
            # functions
            (r'((?:[a-zA-Z0-9_*\s])+?(?:\s|[*]))'    # return arguments
             r'([a-zA-Z$_][a-zA-Z0-9$_]*)'           # method name
             r'(\s*\([^;]*?\))'                      # signature
             r'(' + _ws + r')({)',
             bygroups(using(this), Name.Function,
                      using(this), Text, Punctuation),
             'function'),
            # methods
            (r'^([-+])(\s*)'                         # method marker
             r'(\(.*?\))?(\s*)'                      # return type
             r'([a-zA-Z$_][a-zA-Z0-9$_]*:?)',        # begin of method name
             bygroups(Keyword, Text, using(this),
                      Text, Name.Function),
             'method'),
            # function declarations
            (r'((?:[a-zA-Z0-9_*\s])+?(?:\s|[*]))'    # return arguments
             r'([a-zA-Z$_][a-zA-Z0-9$_]*)'           # method name
             r'(\s*\([^;]*?\))'                      # signature
             r'(' + _ws + r')(;)',
             bygroups(using(this), Name.Function,
                      using(this), Text, Punctuation)),
            (r'(@interface|@implementation)(\s+)', bygroups(Keyword, Text),
             'classname'),
            (r'(@class|@protocol)(\s+)', bygroups(Keyword, Text),
             'forward_classname'),
            (r'(\s*)(@end)(\s*)', bygroups(Text, Keyword, Text)),
            ('', Text, 'statement'),
        ],
        'classname' : [
            # interface definition that inherits
            ('([a-zA-Z$_][a-zA-Z0-9$_]*)(\s*:\s*)([a-zA-Z$_][a-zA-Z0-9$_]*)?',
             bygroups(Name.Class, Text, Name.Class), '#pop'),
            # interface definition for a category
            ('([a-zA-Z$_][a-zA-Z0-9$_]*)(\s*)(\([a-zA-Z$_][a-zA-Z0-9$_]*\))',
             bygroups(Name.Class, Text, Name.Label), '#pop'),
            # simple interface / implementation
            ('([a-zA-Z$_][a-zA-Z0-9$_]*)', Name.Class, '#pop')
        ],
        'forward_classname' : [
          ('([a-zA-Z$_][a-zA-Z0-9$_]*)(\s*,\s*)',
           bygroups(Name.Class, Text), 'forward_classname'),
          ('([a-zA-Z$_][a-zA-Z0-9$_]*)(\s*;?)',
           bygroups(Name.Class, Text), '#pop')
        ],
        'statement' : [
            include('whitespace'),
            include('statements'),
            ('[{}]', Punctuation),
            (';', Punctuation, '#pop'),
        ],
        'function': [
            include('whitespace'),
            include('statements'),
            (';', Punctuation),
            ('{', Punctuation, '#push'),
            ('}', Punctuation, '#pop'),
        ],
        'method': [
            include('whitespace'),
            (r'(\(.*?\))([a-zA-Z$_][a-zA-Z0-9$_]*)', bygroups(using(this),
                                                              Name.Variable)),
            (r'[a-zA-Z$_][a-zA-Z0-9$_]*:', Name.Function),
            (';', Punctuation, '#pop'),
            ('{', Punctuation, 'function'),
            ('', Text, '#pop'),
        ],
        'string': [
            (r'"', String, '#pop'),
            (r'\\([\\abfnrtv"\']|x[a-fA-F0-9]{2,4}|[0-7]{1,3})', String.Escape),
            (r'[^\\"\n]+', String), # all other characters
            (r'\\\n', String), # line continuation
            (r'\\', String), # stray backslash
        ],
        'macro': [
            (r'[^/\n]+', Comment.Preproc),
            (r'/[*](.|\n)*?[*]/', Comment.Multiline),
            (r'//.*?\n', Comment.Single, '#pop'),
            (r'/', Comment.Preproc),
            (r'(?<=\\)\n', Comment.Preproc),
            (r'\n', Comment.Preproc, '#pop'),
        ],
        'if0': [
            (r'^\s*#if.*?(?<!\\)\n', Comment.Preproc, '#push'),
            (r'^\s*#endif.*?(?<!\\)\n', Comment.Preproc, '#pop'),
            (r'.*?\n', Comment),
        ]
    }

    def analyse_text(text):
        if '@"' in text: # strings
            return True
        if re.match(r'\[[a-zA-Z0-9.]:', text): # message
            return True
        return False

class FortranLexer(RegexLexer):
    '''
    Lexer for FORTRAN 90 code.

    *New in Pygments 0.10.*
    '''
    name = 'Fortran'
    aliases = ['fortran']
    filenames = ['*.f', '*.f90', '*.F', '*.F90']
    mimetypes = ['text/x-fortran']
    flags = re.IGNORECASE

    # Data Types: INTEGER, REAL, COMPLEX, LOGICAL, CHARACTER and DOUBLE PRECISION
    # Operators: **, *, +, -, /, <, >, <=, >=, ==, /=
    # Logical (?): NOT, AND, OR, EQV, NEQV

    # Builtins:
    # http://gcc.gnu.org/onlinedocs/gcc-3.4.6/g77/Table-of-Intrinsic-Functions.html

    tokens = {
        'root': [
            (r'!.*\n', Comment),
            include('strings'),
            include('core'),
            (r'[a-z][a-z0-9_]*', Name.Variable),
            include('nums'),
            (r'[\s]+', Text),
        ],
        'core': [
            # Statements
            (r'\b(ACCEPT|ALLOCATABLE|ALLOCATE|ARRAY|ASSIGN|BACKSPACE|BLOCK DATA|'
             r'BYTE|CALL|CASE|CLOSE|COMMON|CONTAINS|CONTINUE|CYCLE|DATA|'
             r'DEALLOCATE|DECODE|DIMENSION|DO|ENCODE|END FILE|ENDIF|END|ENTRY|'
             r'EQUIVALENCE|EXIT|EXTERNAL|EXTRINSIC|FORALL|FORMAT|FUNCTION|GOTO|'
             r'IF|IMPLICIT|INCLUDE|INQUIRE|INTENT|INTERFACE|INTRINSIC|MODULE|'
             r'NAMELIST|NULLIFY|NONE|OPEN|OPTIONAL|OPTIONS|PARAMETER|PAUSE|'
             r'POINTER|PRINT|PRIVATE|PROGRAM|PUBLIC|PURE|READ|RECURSIVE|RETURN|'
             r'REWIND|SAVE|SELECT|SEQUENCE|STOP|SUBROUTINE|TARGET|TYPE|USE|'
             r'VOLATILE|WHERE|WRITE|WHILE|THEN|ELSE|ENDIF)\s*\b',
             Keyword),

            # Data Types
            (r'\b(CHARACTER|COMPLEX|DOUBLE PRECISION|DOUBLE COMPLEX|INTEGER|'
             r'LOGICAL|REAL)\s*\b',
             Keyword.Type),

            # Operators
            (r'(\*\*|\*|\+|-|\/|<|>|<=|>=|==|\/=|=)', Operator),

            (r'(::)', Keyword.Declaration),

            (r'[(),:&%;]', Punctuation),

            # Intrinsics
            (r'\b(Abort|Abs|Access|AChar|ACos|AdjustL|AdjustR|AImag|AInt|Alarm|'
             r'All|Allocated|ALog|AMax|AMin|AMod|And|ANInt|Any|'
             r'ASin|Associated|ATan|BesJ|BesJN|BesY|BesYN|'
             r'Bit_Size|BTest|CAbs|CCos|Ceiling|CExp|Char|ChDir|ChMod|CLog|'
             r'Cmplx|Complex|Conjg|Cos|CosH|Count|CPU_Time|CShift|CSin|CSqRt|'
             r'CTime|DAbs|DACos|DASin|DATan|Date_and_Time|DbesJ|'
             r'DbesJ|DbesJN|DbesY|DbesY|DbesYN|Dble|DCos|DCosH|DDiM|DErF|DErFC|'
             r'DExp|Digits|DiM|DInt|DLog|DLog|DMax|DMin|DMod|DNInt|Dot_Product|'
             r'DProd|DSign|DSinH|DSin|DSqRt|DTanH|DTan|DTime|EOShift|Epsilon|'
             r'ErF|ErFC|ETime|Exit|Exp|Exponent|FDate|FGet|FGetC|Float|'
             r'Floor|Flush|FNum|FPutC|FPut|Fraction|FSeek|FStat|FTell|'
             r'GError|GetArg|GetCWD|GetEnv|GetGId|GetLog|GetPId|GetUId|'
             r'GMTime|HostNm|Huge|IAbs|IAChar|IAnd|IArgC|IBClr|IBits|'
             r'IBSet|IChar|IDate|IDiM|IDInt|IDNInt|IEOr|IErrNo|IFix|Imag|'
             r'ImagPart|Index|Int|IOr|IRand|IsaTty|IShft|IShftC|ISign|'
             r'ITime|Kill|Kind|LBound|Len|Len_Trim|LGe|LGt|Link|LLe|LLt|LnBlnk|'
             r'Loc|Log|Log|Logical|Long|LShift|LStat|LTime|MatMul|Max|'
             r'MaxExponent|MaxLoc|MaxVal|MClock|Merge|Min|MinExponent|MinLoc|'
             r'MinVal|Mod|Modulo|MvBits|Nearest|NInt|Not|Or|Pack|PError|'
             r'Precision|Present|Product|Radix|Rand|Random_Number|Random_Seed|'
             r'Range|Real|RealPart|Rename|Repeat|Reshape|RRSpacing|RShift|Scale|'
             r'Scan|Second|Selected_Int_Kind|Selected_Real_Kind|Set_Exponent|'
             r'Shape|Short|Sign|Signal|SinH|Sin|Sleep|Sngl|Spacing|Spread|SqRt|'
             r'SRand|Stat|Sum|SymLnk|System|System_Clock|Tan|TanH|Time|'
             r'Tiny|Transfer|Transpose|Trim|TtyNam|UBound|UMask|Unlink|Unpack|'
             r'Verify|XOr|ZAbs|ZCos|ZExp|ZLog|ZSin|ZSqRt)\s*\b',
             Name.Builtin),

            # Booleans
            (r'\.(true|false)\.', Name.Builtin),
            # Comparing Operators
            (r'\.(eq|ne|lt|le|gt|ge|not|and|or|eqv|neqv)\.', Operator.Word),
        ],

        'strings': [
            (r'(?s)"(\\\\|\\[0-7]+|\\.|[^"\\])*"', String.Double),
            (r"(?s)'(\\\\|\\[0-7]+|\\.|[^'\\])*'", String.Single),
        ],

        'nums': [
            (r'\d+(?![.Ee])', Number.Integer),
            (r'[+-]?\d*\.\d+([eE][-+]?\d+)?', Number.Float),
            (r'[+-]?\d+\.\d*([eE][-+]?\d+)?', Number.Float),
        ],
    }


class GLShaderLexer(RegexLexer):
    """
    GLSL (OpenGL Shader) lexer.

    *New in Pygments 1.1.*
    """
    name = 'GLSL'
    aliases = ['glsl']
    filenames = ['*.vert', '*.frag', '*.geo']
    mimetypes = ['text/x-glslsrc']

    tokens = {
        'root': [
            (r'^#.*', Comment.Preproc),
            (r'//.*', Comment.Single),
            (r'/(\\\n)?[*](.|\n)*?[*](\\\n)?/', Comment.Multiline),
            (r'\+|-|~|!=?|\*|/|%|<<|>>|<=?|>=?|==?|&&?|\^|\|\|?',
             Operator),
            (r'[?:]', Operator), # quick hack for ternary
            (r'\bdefined\b', Operator),
            (r'[;{}(),\[\]]', Punctuation),
            #FIXME when e is present, no decimal point needed
            (r'[+-]?\d*\.\d+([eE][-+]?\d+)?', Number.Float),
            (r'[+-]?\d+\.\d*([eE][-+]?\d+)?', Number.Float),
            (r'0[xX][0-9a-fA-F]*', Number.Hex),
            (r'0[0-7]*', Number.Oct),
            (r'[1-9][0-9]*', Number.Integer),
            (r'\b(attribute|const|uniform|varying|centroid|break|continue|'
             r'do|for|while|if|else|in|out|inout|float|int|void|bool|true|'
             r'false|invariant|discard|return|mat[234]|mat[234]x[234]|'
             r'vec[234]|[ib]vec[234]|sampler[123]D|samplerCube|'
             r'sampler[12]DShadow|struct)\b', Keyword),
            (r'\b(asm|class|union|enum|typedef|template|this|packed|goto|'
             r'switch|default|inline|noinline|volatile|public|static|extern|'
             r'external|interface|long|short|double|half|fixed|unsigned|'
             r'lowp|mediump|highp|precision|input|output|hvec[234]|'
             r'[df]vec[234]|sampler[23]DRect|sampler2DRectShadow|sizeof|'
             r'cast|namespace|using)\b', Keyword), #future use
            (r'[a-zA-Z_][a-zA-Z_0-9]*', Name),
            (r'\.', Punctuation),
            (r'\s+', Text),
        ],
    }


class PrologLexer(RegexLexer):
    """
    Lexer for Prolog files.
    """
    name = 'Prolog'
    aliases = ['prolog']
    filenames = ['*.prolog', '*.pro', '*.pl']
    mimetypes = ['text/x-prolog']

    flags = re.UNICODE

    tokens = {
        'root': [
            (r'^#.*', Comment.Single),
            (r'/\*', Comment.Multiline, 'nested-comment'),
            (r'%.*', Comment.Single),
            (r'[0-9]+', Number),
            (r'[\[\](){}|.,;!]', Punctuation),
            (r':-|-->', Punctuation),
            (r'"(?:\\x[0-9a-fA-F]+\\|\\u[0-9a-fA-F]{4}|\\U[0-9a-fA-F]{8}|'
             r'\\[0-7]+\\|\\[\w\W]|[^"])*"', String.Double),
            (r"'(?:''|[^'])*'", String.Atom), # quoted atom
            # Needs to not be followed by an atom.
            #(r'=(?=\s|[a-zA-Z\[])', Operator),
            (r'(is|<|>|=<|>=|==|=:=|=|/|//|\*|\+|-)(?=\s|[a-zA-Z0-9\[])',
             Operator),
            (r'(mod|div|not)\b', Operator),
            (r'_', Keyword), # The don't-care variable
            (r'([a-z]+)(:)', bygroups(Name.Namespace, Punctuation)),
            (u'([a-z\u00c0-\u1fff\u3040-\ud7ff\ue000-\uffef]'
             u'[a-zA-Z0-9_$\u00c0-\u1fff\u3040-\ud7ff\ue000-\uffef]*)'
             u'(\\s*)(:-|-->)',
             bygroups(Name.Function, Text, Operator)), # function defn
            (u'([a-z\u00c0-\u1fff\u3040-\ud7ff\ue000-\uffef]'
             u'[a-zA-Z0-9_$\u00c0-\u1fff\u3040-\ud7ff\ue000-\uffef]*)'
             u'(\\s*)(\\()',
             bygroups(Name.Function, Text, Punctuation)),
            (u'[a-z\u00c0-\u1fff\u3040-\ud7ff\ue000-\uffef]'
             u'[a-zA-Z0-9_$\u00c0-\u1fff\u3040-\ud7ff\ue000-\uffef]*',
             String.Atom), # atom, characters
            # This one includes !
            (u'[#&*+\\-./:<=>?@\\\\^~\u00a1-\u00bf\u2010-\u303f]+',
             String.Atom), # atom, graphics
            (r'[A-Z_][A-Za-z0-9_]*', Name.Variable),
            (u'\\s+|[\u2000-\u200f\ufff0-\ufffe\uffef]', Text),
        ],
        'nested-comment': [
            (r'\*/', Comment.Multiline, '#pop'),
            (r'/\*', Comment.Multiline, '#push'),
            (r'[^*/]+', Comment.Multiline),
            (r'[*/]', Comment.Multiline),
        ],
    }

    def analyse_text(text):
        return ':-' in text


class CythonLexer(RegexLexer):
    """
    For Pyrex and `Cython <http://cython.org>`_ source code.

    *New in Pygments 1.1.*
    """

    name = 'Cython'
    aliases = ['cython', 'pyx']
    filenames = ['*.pyx', '*.pxd', '*.pxi']
    mimetypes = ['text/x-cython', 'application/x-cython']

    tokens = {
        'root': [
            (r'\n', Text),
            (r'^(\s*)("""(?:.|\n)*?""")', bygroups(Text, String.Doc)),
            (r"^(\s*)('''(?:.|\n)*?''')", bygroups(Text, String.Doc)),
            (r'[^\S\n]+', Text),
            (r'#.*$', Comment),
            (r'[]{}:(),;[]', Punctuation),
            (r'\\\n', Text),
            (r'\\', Text),
            (r'(in|is|and|or|not)\b', Operator.Word),
            (r'(<)([a-zA-Z0-9.?]+)(>)',
             bygroups(Punctuation, Keyword.Type, Punctuation)),
            (r'!=|==|<<|>>|[-~+/*%=<>&^|.?]', Operator),
            (r'(from)(\d+)(<=)(\s+)(<)(\d+)(:)',
             bygroups(Keyword, Number.Integer, Operator, Name, Operator,
                      Name, Punctuation)),
            include('keywords'),
            (r'(def|property)(\s+)', bygroups(Keyword, Text), 'funcname'),
            (r'(cp?def)(\s+)', bygroups(Keyword, Text), 'cdef'),
            (r'(class|struct)(\s+)', bygroups(Keyword, Text), 'classname'),
            (r'(from)(\s+)', bygroups(Keyword, Text), 'fromimport'),
            (r'(c?import)(\s+)', bygroups(Keyword, Text), 'import'),
            include('builtins'),
            include('backtick'),
            ('(?:[rR]|[uU][rR]|[rR][uU])"""', String, 'tdqs'),
            ("(?:[rR]|[uU][rR]|[rR][uU])'''", String, 'tsqs'),
            ('(?:[rR]|[uU][rR]|[rR][uU])"', String, 'dqs'),
            ("(?:[rR]|[uU][rR]|[rR][uU])'", String, 'sqs'),
            ('[uU]?"""', String, combined('stringescape', 'tdqs')),
            ("[uU]?'''", String, combined('stringescape', 'tsqs')),
            ('[uU]?"', String, combined('stringescape', 'dqs')),
            ("[uU]?'", String, combined('stringescape', 'sqs')),
            include('name'),
            include('numbers'),
        ],
        'keywords': [
            (r'(assert|break|by|continue|ctypedef|del|elif|else|except\??|exec|'
             r'finally|for|gil|global|if|include|lambda|nogil|pass|print|raise|'
             r'return|try|while|yield|as|with)\b', Keyword),
            (r'(DEF|IF|ELIF|ELSE)\b', Comment.Preproc),
        ],
        'builtins': [
            (r'(?<!\.)(__import__|abs|all|any|apply|basestring|bin|bool|buffer|'
             r'bytearray|bytes|callable|chr|classmethod|cmp|coerce|compile|'
             r'complex|delattr|dict|dir|divmod|enumerate|eval|execfile|exit|'
             r'file|filter|float|frozenset|getattr|globals|hasattr|hash|hex|id|'
             r'input|int|intern|isinstance|issubclass|iter|len|list|locals|'
             r'long|map|max|min|next|object|oct|open|ord|pow|property|range|'
             r'raw_input|reduce|reload|repr|reversed|round|set|setattr|slice|'
             r'sorted|staticmethod|str|sum|super|tuple|type|unichr|unicode|'
             r'vars|xrange|zip)\b', Name.Builtin),
            (r'(?<!\.)(self|None|Ellipsis|NotImplemented|False|True|NULL'
             r')\b', Name.Builtin.Pseudo),
            (r'(?<!\.)(ArithmeticError|AssertionError|AttributeError|'
             r'BaseException|DeprecationWarning|EOFError|EnvironmentError|'
             r'Exception|FloatingPointError|FutureWarning|GeneratorExit|IOError|'
             r'ImportError|ImportWarning|IndentationError|IndexError|KeyError|'
             r'KeyboardInterrupt|LookupError|MemoryError|NameError|'
             r'NotImplemented|NotImplementedError|OSError|OverflowError|'
             r'OverflowWarning|PendingDeprecationWarning|ReferenceError|'
             r'RuntimeError|RuntimeWarning|StandardError|StopIteration|'
             r'SyntaxError|SyntaxWarning|SystemError|SystemExit|TabError|'
             r'TypeError|UnboundLocalError|UnicodeDecodeError|'
             r'UnicodeEncodeError|UnicodeError|UnicodeTranslateError|'
             r'UnicodeWarning|UserWarning|ValueError|Warning|ZeroDivisionError'
             r')\b', Name.Exception),
        ],
        'numbers': [
            (r'(\d+\.?\d*|\d*\.\d+)([eE][+-]?[0-9]+)?', Number.Float),
            (r'0\d+', Number.Oct),
            (r'0[xX][a-fA-F0-9]+', Number.Hex),
            (r'\d+L', Number.Integer.Long),
            (r'\d+', Number.Integer)
        ],
        'backtick': [
            ('`.*?`', String.Backtick),
        ],
        'name': [
            (r'@[a-zA-Z0-9_]+', Name.Decorator),
            ('[a-zA-Z_][a-zA-Z0-9_]*', Name),
        ],
        'funcname': [
            ('[a-zA-Z_][a-zA-Z0-9_]*', Name.Function, '#pop')
        ],
        'cdef': [
            (r'(public|readonly|extern|api|inline)\b', Keyword.Reserved),
            (r'(struct|enum|union|class)\b', Keyword),
            (r'([a-zA-Z_][a-zA-Z0-9_]*)(\s*)(?=[(:#=]|$)',
             bygroups(Name.Function, Text), '#pop'),
            (r'([a-zA-Z_][a-zA-Z0-9_]*)(\s*)(,)',
             bygroups(Name.Function, Text, Punctuation)),
            (r'from\b', Keyword, '#pop'),
            (r'as\b', Keyword),
            (r':', Punctuation, '#pop'),
            (r'(?=["\'])', Text, '#pop'),
            (r'[a-zA-Z_][a-zA-Z0-9_]*', Keyword.Type),
            (r'.', Text),
        ],
        'classname': [
            ('[a-zA-Z_][a-zA-Z0-9_]*', Name.Class, '#pop')
        ],
        'import': [
            (r'(\s+)(as)(\s+)', bygroups(Text, Keyword, Text)),
            (r'[a-zA-Z_][a-zA-Z0-9_.]*', Name.Namespace),
            (r'(\s*)(,)(\s*)', bygroups(Text, Operator, Text)),
            (r'', Text, '#pop') # all else: go back
        ],
        'fromimport': [
            (r'(\s+)(c?import)\b', bygroups(Text, Keyword), '#pop'),
            (r'[a-zA-Z_.][a-zA-Z0-9_.]*', Name.Namespace),
            # ``cdef foo from "header"``, or ``for foo from 0 < i < 10``
            (r'', Text, '#pop'),
        ],
        'stringescape': [
            (r'\\([\\abfnrtv"\']|\n|N{.*?}|u[a-fA-F0-9]{4}|'
             r'U[a-fA-F0-9]{8}|x[a-fA-F0-9]{2}|[0-7]{1,3})', String.Escape)
        ],
        'strings': [
            (r'%(\([a-zA-Z0-9]+\))?[-#0 +]*([0-9]+|[*])?(\.([0-9]+|[*]))?'
             '[hlL]?[diouxXeEfFgGcrs%]', String.Interpol),
            (r'[^\\\'"%\n]+', String),
            # quotes, percents and backslashes must be parsed one at a time
            (r'[\'"\\]', String),
            # unhandled string formatting sign
            (r'%', String)
            # newlines are an error (use "nl" state)
        ],
        'nl': [
            (r'\n', String)
        ],
        'dqs': [
            (r'"', String, '#pop'),
            (r'\\\\|\\"|\\\n', String.Escape), # included here again for raw strings
            include('strings')
        ],
        'sqs': [
            (r"'", String, '#pop'),
            (r"\\\\|\\'|\\\n", String.Escape), # included here again for raw strings
            include('strings')
        ],
        'tdqs': [
            (r'"""', String, '#pop'),
            include('strings'),
            include('nl')
        ],
        'tsqs': [
            (r"'''", String, '#pop'),
            include('strings'),
            include('nl')
        ],
    }


class ValaLexer(RegexLexer):
    """
    For Vala source code with preprocessor directives.

    *New in Pygments 1.1.*
    """
    name = 'Vala'
    aliases = ['vala', 'vapi']
    filenames = ['*.vala', '*.vapi']
    mimetypes = ['text/x-vala']

    tokens = {
        'whitespace': [
            (r'^\s*#if\s+0', Comment.Preproc, 'if0'),
            (r'\n', Text),
            (r'\s+', Text),
            (r'\\\n', Text), # line continuation
            (r'//(\n|(.|\n)*?[^\\]\n)', Comment.Single),
            (r'/(\\\n)?[*](.|\n)*?[*](\\\n)?/', Comment.Multiline),
        ],
        'statements': [
            (r'L?"', String, 'string'),
            (r"L?'(\\.|\\[0-7]{1,3}|\\x[a-fA-F0-9]{1,2}|[^\\\'\n])'",
             String.Char),
            (r'(\d+\.\d*|\.\d+|\d+)[eE][+-]?\d+[lL]?', Number.Float),
            (r'(\d+\.\d*|\.\d+|\d+[fF])[fF]?', Number.Float),
            (r'0x[0-9a-fA-F]+[Ll]?', Number.Hex),
            (r'0[0-7]+[Ll]?', Number.Oct),
            (r'\d+[Ll]?', Number.Integer),
            (r'[~!%^&*+=|?:<>/-]', Operator),
            (r'(\[)(Compact|Immutable|(?:Boolean|Simple)Type)(\])',
             bygroups(Punctuation, Name.Decorator, Punctuation)),
            # TODO: "correctly" parse complex code attributes
            (r'(\[)(CCode|(?:Integer|Floating)Type)',
             bygroups(Punctuation, Name.Decorator)),
            (r'[()\[\],.]', Punctuation),
            (r'(as|base|break|case|catch|construct|continue|default|delete|do|'
             r'else|enum|finally|for|foreach|get|if|in|is|lock|new|out|params|'
             r'return|set|sizeof|switch|this|throw|try|typeof|while|yield)\b',
             Keyword),
            (r'(abstract|const|delegate|dynamic|ensures|extern|inline|internal|'
             r'override|owned|private|protected|public|ref|requires|signal|'
             r'static|throws|unowned|var|virtual|volatile|weak|yields)\b',
             Keyword.Declaration),
            (r'(namespace|using)(\s+)', bygroups(Keyword.Namespace, Text),
             'namespace'),
            (r'(class|errordomain|interface|struct)(\s+)',
             bygroups(Keyword.Declaration, Text), 'class'),
            (r'(\.)([a-zA-Z_][a-zA-Z0-9_]*)',
             bygroups(Operator, Name.Attribute)),
            # void is an actual keyword, others are in glib-2.0.vapi
            (r'(void|bool|char|double|float|int|int8|int16|int32|int64|long|'
             r'short|size_t|ssize_t|string|time_t|uchar|uint|uint8|uint16|'
             r'uint32|uint64|ulong|unichar|ushort)\b', Keyword.Type),
            (r'(true|false|null)\b', Name.Builtin),
            ('[a-zA-Z_][a-zA-Z0-9_]*', Name),
        ],
        'root': [
            include('whitespace'),
            ('', Text, 'statement'),
        ],
        'statement' : [
            include('whitespace'),
            include('statements'),
            ('[{}]', Punctuation),
            (';', Punctuation, '#pop'),
        ],
        'string': [
            (r'"', String, '#pop'),
            (r'\\([\\abfnrtv"\']|x[a-fA-F0-9]{2,4}|[0-7]{1,3})', String.Escape),
            (r'[^\\"\n]+', String), # all other characters
            (r'\\\n', String), # line continuation
            (r'\\', String), # stray backslash
        ],
        'if0': [
            (r'^\s*#if.*?(?<!\\)\n', Comment.Preproc, '#push'),
            (r'^\s*#el(?:se|if).*\n', Comment.Preproc, '#pop'),
            (r'^\s*#endif.*?(?<!\\)\n', Comment.Preproc, '#pop'),
            (r'.*?\n', Comment),
        ],
        'class': [
            (r'[a-zA-Z_][a-zA-Z0-9_]*', Name.Class, '#pop')
        ],
        'namespace': [
            (r'[a-zA-Z_][a-zA-Z0-9_.]*', Name.Namespace, '#pop')
        ],
    }


class OocLexer(RegexLexer):
    """
    For `Ooc <http://ooc-lang.org/>`_ source code

    *New in Pygments 1.2.*
    """
    name = 'Ooc'
    aliases = ['ooc']
    filenames = ['*.ooc']
    mimetypes = ['text/x-ooc']

    tokens = {
        'root': [
            (r'\b(class|interface|implement|abstract|extends|from|'
             r'this|super|new|const|final|static|import|use|extern|'
             r'inline|proto|break|continue|fallthrough|operator|if|else|for|'
             r'while|do|switch|case|as|in|version|return|true|false|null)\b',
             Keyword),
            (r'include\b', Keyword, 'include'),
            (r'(cover)([ \t]+)(from)([ \t]+)([a-zA-Z0-9_]+[*@]?)',
             bygroups(Keyword, Text, Keyword, Text, Name.Class)),
            (r'(func)((?:[ \t]|\\\n)+)(~[a-z_][a-zA-Z0-9_]*)',
             bygroups(Keyword, Text, Name.Function)),
            (r'\bfunc\b', Keyword),
            # Note: %= and ^= not listed on http://ooc-lang.org/syntax
            (r'//.*', Comment),
            (r'(?s)/\*.*?\*/', Comment.Multiline),
            (r'(==?|\+=?|-[=>]?|\*=?|/=?|:=|!=?|%=?|\?|>{1,3}=?|<{1,3}=?|\.\.|'
             r'&&?|\|\|?|\^=?)', Operator),
            (r'(\.)([ \t]*)([a-z]\w*)', bygroups(Operator, Text,
                                                 Name.Function)),
            (r'[A-Z][A-Z0-9_]+', Name.Constant),
            (r'[A-Z][a-zA-Z0-9_]*([@*]|\[[ \t]*\])?', Name.Class),

            (r'([a-z][a-zA-Z0-9_]*(?:~[a-z][a-zA-Z0-9_]*)?)((?:[ \t]|\\\n)*)(?=\()',
             bygroups(Name.Function, Text)),
            (r'[a-z][a-zA-Z0-9_]*', Name.Variable),

            # : introduces types
            (r'[:(){}\[\];,]', Punctuation),

            (r'0x[0-9a-fA-F]+', Number.Hex),
            (r'0c[0-9]+', Number.Oct),
            (r'0b[01]+', Number.Binary),
            (r'[0-9_]\.[0-9_]*(?!\.)', Number.Float),
            (r'[0-9_]+', Number.Decimal),

            (r'"(?:\\.|\\[0-7]{1,3}|\\x[a-fA-F0-9]{1,2}|[^\\\"])*"',
             String.Double),
            (r"'(?:\\.|\\[0-9]{1,3}|\\x[a-fA-F0-9]{1,2}|[^\\\'\n])'",
             String.Char),
            (r'@', Punctuation), # pointer dereference
            (r'\.', Punctuation), # imports or chain operator

            (r'\\[ \t\n]', Text),
            (r'[ \t]+', Text),
        ],
        'include': [
            (r'[\w/]+', Name),
            (r',', Punctuation),
            (r'[ \t]', Text),
            (r'[;\n]', Text, '#pop'),
        ],
    }


class GoLexer(RegexLexer):
    """
    For `Go <http://golang.org>`_ source.
    """
    name = 'Go'
    filenames = ['*.go']
    aliases = ['go']
    mimetypes = ['text/x-gosrc']

    tokens = {
        'root': [
            (r'\n', Text),
            (r'\s+', Text),
            (r'\\\n', Text), # line continuations
            (r'//(.*?)\n', Comment.Single),
            (r'/(\\\n)?[*](.|\n)*?[*](\\\n)?/', Comment.Multiline),
            (r'(break|default|func|interface|select'
             r'|case|defer|go|map|struct'
             r'|chan|else|goto|package|switch'
             r'|const|fallthrough|if|range|type'
             r'|continue|for|import|return|var)\b', Keyword
            ),
            # It seems the builtin types aren't actually keywords.
            (r'(uint8|uint16|uint32|uint64'
             r'|int8|int16|int32|int64'
             r'|float32|float64|byte'
             r'|uint|int|float|uintptr'
             r'|string|close|closed|len|cap|new|make)\b', Name.Builtin
            ),
            # float_lit
            (r'\d+(\.\d+[eE][+\-]?\d+|'
             r'\.\d*|[eE][+\-]?\d+)', Number.Float),
            (r'\.\d+([eE][+\-]?\d+)?', Number.Float),
            # int_lit
            # -- octal_lit
            (r'0[0-7]+', Number.Oct),
            # -- hex_lit
            (r'0[xX][0-9a-fA-F]+', Number.Hex),
            # -- decimal_lit
            (r'(0|[1-9][0-9]*)', Number.Integer),
            # char_lit
            (r"""'(\\['"\\abfnrtv]|\\x[0-9a-fA-F]{2}|\\[0-7]{1,3}"""
             r"""|\\u[0-9a-fA-F]{4}|\\U[0-9a-fA-F]{8}|[^\\])'""",
             String.Char
            ),
            # StringLiteral
            # -- raw_string_lit
            (r'`[^`]*`', String),
            # -- interpreted_string_lit
            (r'"(\\\\|\\"|[^"])*"', String),
            # Tokens
            (r'(<<=|>>=|<<|>>|<=|>=|&\^=|&\^|\+=|-=|\*=|/=|%=|&=|\|=|&&|\|\|'
             r'|<-|\+\+|--|==|!=|:=|\.\.\.)|[+\-*/%&|^<>=!()\[\]{}.,;:]',
             Punctuation
            ),
            # identifier
            (r'[a-zA-Z_]\w*', Name),
        ]
    }


class FelixLexer(RegexLexer):
    """
    For `Felix <http://www.felix-lang.org>`_ source code.

    *New in Pygments 1.2.*
    """

    name = 'Felix'
    aliases = ['felix', 'flx']
    filenames = ['*.flx', '*.flxh']
    mimetypes = ['text/x-felix']

    preproc = [
        'elif', 'else', 'endif', 'if', 'ifdef', 'ifndef',
    ]

    keywords = [
        '_', '_deref', 'all', 'as',
        'assert', 'attempt', 'call', 'callback', 'case', 'caseno', 'cclass',
        'code', 'compound', 'ctypes', 'do', 'done', 'downto', 'elif', 'else',
        'endattempt', 'endcase', 'endif', 'endmatch', 'enum', 'except',
        'exceptions', 'expect', 'finally', 'for', 'forall', 'forget', 'fork',
        'functor', 'goto', 'ident', 'if', 'incomplete', 'inherit', 'instance',
        'interface', 'jump', 'lambda', 'loop', 'match', 'module', 'namespace',
        'new', 'noexpand', 'nonterm', 'obj', 'of', 'open', 'parse', 'raise',
        'regexp', 'reglex', 'regmatch', 'rename', 'return', 'the', 'then',
        'to', 'type', 'typecase', 'typedef', 'typematch', 'typeof', 'upto',
        'when', 'whilst', 'with', 'yield',
    ]

    keyword_directives = [
        '_gc_pointer', '_gc_type', 'body', 'comment', 'const', 'export',
        'header', 'inline', 'lval', 'macro', 'noinline', 'noreturn',
        'package', 'private', 'pod', 'property', 'public', 'publish',
        'requires', 'todo', 'virtual', 'use',
    ]

    keyword_declarations = [
        'def', 'let', 'ref', 'val', 'var',
    ]

    keyword_types = [
        'unit', 'void', 'any', 'bool',
        'byte',  'offset',
        'address', 'caddress', 'cvaddress', 'vaddress',
        'tiny', 'short', 'int', 'long', 'vlong',
        'utiny', 'ushort', 'vshort', 'uint', 'ulong', 'uvlong',
        'int8', 'int16', 'int32', 'int64',
        'uint8', 'uint16', 'uint32', 'uint64',
        'float', 'double', 'ldouble',
        'complex', 'dcomplex', 'lcomplex',
        'imaginary', 'dimaginary', 'limaginary',
        'char', 'wchar', 'uchar',
        'charp', 'charcp', 'ucharp', 'ucharcp',
        'string', 'wstring', 'ustring',
        'cont',
        'array', 'varray', 'list',
        'lvalue', 'opt', 'slice',
    ]

    keyword_constants = [
        'false', 'true',
    ]

    operator_words = [
        'and', 'not', 'in', 'is', 'isin', 'or', 'xor',
    ]

    name_builtins = [
        '_svc', 'while',
    ]

    name_pseudo = [
        'root', 'self', 'this',
    ]

    decimal_suffixes = '([tTsSiIlLvV]|ll|LL|([iIuU])(8|16|32|64))?'

    tokens = {
        'root': [
            include('whitespace'),

            # Keywords
            (r'(axiom|ctor|fun|gen|proc|reduce|union)\b', Keyword,
             'funcname'),
            (r'(class|cclass|cstruct|obj|struct)\b', Keyword, 'classname'),
            (r'(instance|module|typeclass)\b', Keyword, 'modulename'),

            (r'(%s)\b' % '|'.join(keywords), Keyword),
            (r'(%s)\b' % '|'.join(keyword_directives), Name.Decorator),
            (r'(%s)\b' % '|'.join(keyword_declarations), Keyword.Declaration),
            (r'(%s)\b' % '|'.join(keyword_types), Keyword.Type),
            (r'(%s)\b' % '|'.join(keyword_constants), Keyword.Constant),

            # Operators
            include('operators'),

            # Float Literal
            # -- Hex Float
            (r'0[xX]([0-9a-fA-F_]*\.[0-9a-fA-F_]+|[0-9a-fA-F_]+)'
             r'[pP][+\-]?[0-9_]+[lLfFdD]?', Number.Float),
            # -- DecimalFloat
            (r'[0-9_]+(\.[0-9_]+[eE][+\-]?[0-9_]+|'
             r'\.[0-9_]*|[eE][+\-]?[0-9_]+)[lLfFdD]?', Number.Float),
            (r'\.(0|[1-9][0-9_]*)([eE][+\-]?[0-9_]+)?[lLfFdD]?',
             Number.Float),

            # IntegerLiteral
            # -- Binary
            (r'0[Bb][01_]+%s' % decimal_suffixes, Number),
            # -- Octal
            (r'0[0-7_]+%s' % decimal_suffixes, Number.Oct),
            # -- Hexadecimal
            (r'0[xX][0-9a-fA-F_]+%s' % decimal_suffixes, Number.Hex),
            # -- Decimal
            (r'(0|[1-9][0-9_]*)%s' % decimal_suffixes, Number.Integer),

            # Strings
            ('([rR][cC]?|[cC][rR])"""', String, 'tdqs'),
            ("([rR][cC]?|[cC][rR])'''", String, 'tsqs'),
            ('([rR][cC]?|[cC][rR])"', String, 'dqs'),
            ("([rR][cC]?|[cC][rR])'", String, 'sqs'),
            ('[cCfFqQwWuU]?"""', String, combined('stringescape', 'tdqs')),
            ("[cCfFqQwWuU]?'''", String, combined('stringescape', 'tsqs')),
            ('[cCfFqQwWuU]?"', String, combined('stringescape', 'dqs')),
            ("[cCfFqQwWuU]?'", String, combined('stringescape', 'sqs')),

            # Punctuation
            (r'[\[\]{}:(),;?]', Punctuation),

            # Labels
            (r'[a-zA-Z_]\w*:>', Name.Label),

            # Identifiers
            (r'(%s)\b' % '|'.join(name_builtins), Name.Builtin),
            (r'(%s)\b' % '|'.join(name_pseudo), Name.Builtin.Pseudo),
            (r'[a-zA-Z_]\w*', Name),
        ],
        'whitespace': [
            (r'\n', Text),
            (r'\s+', Text),

            include('comment'),

            # Preprocessor
            (r'#\s*if\s+0', Comment.Preproc, 'if0'),
            (r'#', Comment.Preproc, 'macro'),
        ],
        'operators': [
            (r'(%s)\b' % '|'.join(operator_words), Operator.Word),
            (r'!=|==|<<|>>|\|\||&&|[-~+/*%=<>&^|.$]', Operator),
        ],
        'comment': [
            (r'//(.*?)\n', Comment.Single),
            (r'/[*]', Comment.Multiline, 'comment2'),
        ],
        'comment2': [
            (r'[^\/*]', Comment.Multiline),
            (r'/[*]', Comment.Multiline, '#push'),
            (r'[*]/', Comment.Multiline, '#pop'),
            (r'[\/*]', Comment.Multiline),
        ],
        'if0': [
            (r'^\s*#if.*?(?<!\\)\n', Comment, '#push'),
            (r'^\s*#endif.*?(?<!\\)\n', Comment, '#pop'),
            (r'.*?\n', Comment),
        ],
        'macro': [
            include('comment'),
            (r'(import|include)(\s+)(<[^>]*?>)',
             bygroups(Comment.Preproc, Text, String), '#pop'),
            (r'(import|include)(\s+)("[^"]*?")',
             bygroups(Comment.Preproc, Text, String), '#pop'),
            (r"(import|include)(\s+)('[^']*?')",
             bygroups(Comment.Preproc, Text, String), '#pop'),
            (r'[^/\n]+', Comment.Preproc),
            ##(r'/[*](.|\n)*?[*]/', Comment),
            ##(r'//.*?\n', Comment, '#pop'),
            (r'/', Comment.Preproc),
            (r'(?<=\\)\n', Comment.Preproc),
            (r'\n', Comment.Preproc, '#pop'),
        ],
        'funcname': [
            include('whitespace'),
            (r'[a-zA-Z_]\w*', Name.Function, '#pop'),
            # anonymous functions
            (r'(?=\()', Text, '#pop'),
        ],
        'classname': [
            include('whitespace'),
            (r'[a-zA-Z_]\w*', Name.Class, '#pop'),
            # anonymous classes
            (r'(?=\{)', Text, '#pop'),
        ],
        'modulename': [
            include('whitespace'),
            (r'\[', Punctuation, ('modulename2', 'tvarlist')),
            (r'', Error, 'modulename2'),
        ],
        'modulename2': [
            include('whitespace'),
            (r'([a-zA-Z_]\w*)', Name.Namespace, '#pop:2'),
        ],
        'tvarlist': [
            include('whitespace'),
            include('operators'),
            (r'\[', Punctuation, '#push'),
            (r'\]', Punctuation, '#pop'),
            (r',', Punctuation),
            (r'(with|where)\b', Keyword),
            (r'[a-zA-Z_]\w*', Name),
        ],
        'stringescape': [
            (r'\\([\\abfnrtv"\']|\n|N{.*?}|u[a-fA-F0-9]{4}|'
             r'U[a-fA-F0-9]{8}|x[a-fA-F0-9]{2}|[0-7]{1,3})', String.Escape)
        ],
        'strings': [
            (r'%(\([a-zA-Z0-9]+\))?[-#0 +]*([0-9]+|[*])?(\.([0-9]+|[*]))?'
             '[hlL]?[diouxXeEfFgGcrs%]', String.Interpol),
            (r'[^\\\'"%\n]+', String),
            # quotes, percents and backslashes must be parsed one at a time
            (r'[\'"\\]', String),
            # unhandled string formatting sign
            (r'%', String)
            # newlines are an error (use "nl" state)
        ],
        'nl': [
            (r'\n', String)
        ],
        'dqs': [
            (r'"', String, '#pop'),
            # included here again for raw strings
            (r'\\\\|\\"|\\\n', String.Escape),
            include('strings')
        ],
        'sqs': [
            (r"'", String, '#pop'),
            # included here again for raw strings
            (r"\\\\|\\'|\\\n", String.Escape),
            include('strings')
        ],
        'tdqs': [
            (r'"""', String, '#pop'),
            include('strings'),
            include('nl')
        ],
        'tsqs': [
            (r"'''", String, '#pop'),
            include('strings'),
            include('nl')
        ],
     }


class AdaLexer(RegexLexer):
    """
    For Ada source code.

    *New in Pygments 1.3.*
    """

    name = 'Ada'
    aliases = ['ada', 'ada95' 'ada2005']
    filenames = ['*.adb', '*.ads', '*.ada']
    mimetypes = ['text/x-ada']

    flags = re.MULTILINE | re.I  # Ignore case

    _ws = r'(?:\s|//.*?\n|/[*].*?[*]/)+'

    tokens = {
        'root': [
            (r'[^\S\n]+', Text),
            (r'--.*?\n', Comment.Single),
            (r'[^\S\n]+', Text),
            (r'function|procedure|entry', Keyword.Declaration, 'subprogram'),
            (r'(subtype|type)(\s+)([a-z0-9_]+)',
             bygroups(Keyword.Declaration, Text, Keyword.Type), 'type_def'),
            (r'task|protected', Keyword.Declaration),
            (r'(subtype)(\s+)', bygroups(Keyword.Declaration, Text)),
            (r'(end)(\s+)', bygroups(Keyword.Reserved, Text), 'end'),
            (r'(pragma)(\s+)([a-zA-Z0-9_]+)', bygroups(Keyword.Reserved, Text,
                                                       Comment.Preproc)),
            (r'(true|false|null)\b', Keyword.Constant),
            (r'(Byte|Character|Float|Integer|Long_Float|Long_Integer|'
             r'Long_Long_Float|Long_Long_Integer|Natural|Positive|Short_Float|'
             r'Short_Integer|Short_Short_Float|Short_Short_Integer|String|'
             r'Wide_String|Duration)\b', Keyword.Type),
            (r'(and(\s+then)?|in|mod|not|or(\s+else)|rem)\b', Operator.Word),
            (r'generic|private', Keyword.Declaration),
            (r'package', Keyword.Declaration, 'package'),
            (r'array\b', Keyword.Reserved, 'array_def'),
            (r'(with|use)(\s+)', bygroups(Keyword.Namespace, Text), 'import'),
            (r'([a-z0-9_]+)(\s*)(:)(\s*)(constant)',
             bygroups(Name.Constant, Text, Punctuation, Text,
                      Keyword.Reserved)),
            (r'<<[a-z0-9_]+>>', Name.Label),
            (r'([a-z0-9_]+)(\s*)(:)(\s*)(declare|begin|loop|for|while)',
             bygroups(Name.Label, Text, Punctuation, Text, Keyword.Reserved)),
            (r'\b(abort|abs|abstract|accept|access|aliased|all|array|at|begin|'
             r'body|case|constant|declare|delay|delta|digits|do|else|elsif|end|'
             r'entry|exception|exit|interface|for|goto|if|is|limited|loop|new|'
             r'null|of|or|others|out|overriding|pragma|protected|raise|range|'
             r'record|renames|requeue|return|reverse|select|separate|subtype|'
             r'synchronized|task|tagged|terminate|then|type|until|when|while|'
             r'xor)\b',
             Keyword.Reserved),
            (r'"[^"]*"', String),
            include('attribute'),
            include('numbers'),
            (r"'[^']'", String.Character),
            (r'([a-z0-9_]+)(\s*|[(,])', bygroups(Name, using(this))),
            (r"(<>|=>|:=|[\(\)\|:;,.'])", Punctuation),
            (r'[*<>+=/&-]', Operator),
            (r'\n+', Text),
        ],
        'numbers' : [
            (r'[0-9_]+#[0-9a-f]+#', Number.Hex),
            (r'[0-9_]+\.[0-9_]*', Number.Float),
            (r'[0-9_]+', Number.Integer),
        ],
        'attribute' : [
            (r"(')([a-zA-Z0-9_]+)", bygroups(Punctuation, Name.Attribute)),
        ],
        'subprogram' : [
            (r'\(', Punctuation, ('#pop', 'formal_part')),
            (r';', Punctuation, '#pop'),
            (r'is\b', Keyword.Reserved, '#pop'),
            (r'"[^"]+"|[a-z0-9_]+', Name.Function),
            include('root'),
        ],
        'end' : [
            ('(if|case|record|loop|select)', Keyword.Reserved),
            ('"[^"]+"|[a-zA-Z0-9_]+', Name.Function),
            ('[\n\s]+', Text),
            (';', Punctuation, '#pop'),
        ],
        'type_def': [
            (r';', Punctuation, '#pop'),
            (r'\(', Punctuation, 'formal_part'),
            (r'with|and|use', Keyword.Reserved),
            (r'array\b', Keyword.Reserved, ('#pop', 'array_def')),
            (r'record\b', Keyword.Reserved, ('formal_part')),
            include('root'),
        ],
        'array_def' : [
            (r';', Punctuation, '#pop'),
            (r'([a-z0-9_]+)(\s+)(range)', bygroups(Keyword.Type, Text,
                                                   Keyword.Reserved)),
            include('root'),
        ],
        'import': [
            (r'[a-z0-9_.]+', Name.Namespace, '#pop'),
        ],
        'formal_part' : [
            (r'\)', Punctuation, '#pop'),
            (r'([a-z0-9_]+)(\s*)(,|:[^=])', bygroups(Name.Variable,
                                                     Text, Punctuation)),
            (r'(in|not|null|out|access)\b', Keyword.Reserved),
            include('root'),
        ],
        'package': [
            ('body', Keyword.Declaration),
            ('is\s+new|renames', Keyword.Reserved),
            ('is', Keyword.Reserved, '#pop'),
            (';', Punctuation, '#pop'),
            ('\(', Punctuation, 'package_instantiation'),
            ('([a-zA-Z0-9_.]+)', Name.Class),
            include('root'),
        ],
        'package_instantiation': [
            (r'("[^"]+"|[a-z0-9_]+)(\s+)(=>)', bygroups(Name.Variable,
                                                        Text, Punctuation)),
            (r'[a-z0-9._\'"]', Text),
            (r'\)', Punctuation, '#pop'),
            include('root'),
        ],
    }


class Modula2Lexer(RegexLexer):
    """
    For `Modula-2 <http://www.modula2.org/>`_ source code.

    Additional options that determine which keywords are highlighted:

    `pim`
        Select PIM Modula-2 dialect (default: True).
    `iso`
        Select ISO Modula-2 dialect (default: False).
    `objm2`
        Select Objective Modula-2 dialect (default: False).
    `gm2ext`
        Also highlight GNU extensions (default: False).

    *New in Pygments 1.3.*
    """
    name = 'Modula-2'
    aliases = ['modula2', 'm2']
    filenames = ['*.def', '*.mod']
    mimetypes = ['text/x-modula2']

    flags = re.MULTILINE | re.DOTALL

    tokens = {
        'whitespace': [
            (r'\n+', Text), # blank lines
            (r'\s+', Text), # whitespace
        ],
        'identifiers': [
            (r'([a-zA-Z_\$][a-zA-Z0-9_\$]*)', Name),
        ],
        'numliterals': [
            (r'[01]+B', Number.Binary),        # binary number (ObjM2)
            (r'[0-7]+B', Number.Oct),          # octal number (PIM + ISO)
            (r'[0-7]+C', Number.Oct),          # char code (PIM + ISO)
            (r'[0-9A-F]+C', Number.Hex),       # char code (ObjM2)
            (r'[0-9A-F]+H', Number.Hex),       # hexadecimal number
            (r'[0-9]+\.[0-9]+E[+-][0-9]+', Number.Float), # real number
            (r'[0-9]+\.[0-9]+', Number.Float), # real number
            (r'[0-9]+', Number.Integer),       # decimal whole number
        ],
        'strings': [
            (r"'(\\\\|\\'|[^'])*'", String), # single quoted string
            (r'"(\\\\|\\"|[^"])*"', String), # double quoted string
        ],
        'operators': [
            (r'[*/+=#~&<>\^-]', Operator),
            (r':=', Operator),   # assignment
            (r'@', Operator),    # pointer deref (ISO)
            (r'\.\.', Operator), # ellipsis or range
            (r'`', Operator),    # Smalltalk message (ObjM2)
            (r'::', Operator),   # type conversion (ObjM2)
        ],
        'punctuation': [
            (r'[\(\)\[\]{},.:;|]', Punctuation),
        ],
        'comments': [
            (r'//.*?\n', Comment.Single),       # ObjM2
            (r'/\*(.*?)\*/', Comment.Multiline), # ObjM2
            (r'\(\*([^\$].*?)\*\)', Comment.Multiline),
            # TO DO: nesting of (* ... *) comments
        ],
        'pragmas': [
            (r'\(\*\$(.*?)\*\)', Comment.Preproc), # PIM
            (r'<\*(.*?)\*>', Comment.Preproc),     # ISO + ObjM2
        ],
        'root': [
            include('whitespace'),
            include('comments'),
            include('pragmas'),
            include('identifiers'),
            include('numliterals'),
            include('strings'),
            include('operators'),
            include('punctuation'),
        ]
    }

    pim_reserved_words = [
        # 40 reserved words
        'AND', 'ARRAY', 'BEGIN', 'BY', 'CASE', 'CONST', 'DEFINITION',
        'DIV', 'DO', 'ELSE', 'ELSIF', 'END', 'EXIT', 'EXPORT', 'FOR',
        'FROM', 'IF', 'IMPLEMENTATION', 'IMPORT', 'IN', 'LOOP', 'MOD',
        'MODULE', 'NOT', 'OF', 'OR', 'POINTER', 'PROCEDURE', 'QUALIFIED',
        'RECORD', 'REPEAT', 'RETURN', 'SET', 'THEN', 'TO', 'TYPE',
        'UNTIL', 'VAR', 'WHILE', 'WITH',
    ]

    pim_pervasives = [
        # 31 pervasives
        'ABS', 'BITSET', 'BOOLEAN', 'CAP', 'CARDINAL', 'CHAR', 'CHR', 'DEC',
        'DISPOSE', 'EXCL', 'FALSE', 'FLOAT', 'HALT', 'HIGH', 'INC', 'INCL',
        'INTEGER', 'LONGINT', 'LONGREAL', 'MAX', 'MIN', 'NEW', 'NIL', 'ODD',
        'ORD', 'PROC', 'REAL', 'SIZE', 'TRUE', 'TRUNC', 'VAL',
    ]

    iso_reserved_words = [
        # 46 reserved words
        'AND', 'ARRAY', 'BEGIN', 'BY', 'CASE', 'CONST', 'DEFINITION', 'DIV',
        'DO', 'ELSE', 'ELSIF', 'END', 'EXCEPT', 'EXIT', 'EXPORT', 'FINALLY',
        'FOR', 'FORWARD', 'FROM', 'IF', 'IMPLEMENTATION', 'IMPORT', 'IN',
        'LOOP', 'MOD', 'MODULE', 'NOT', 'OF', 'OR', 'PACKEDSET', 'POINTER',
        'PROCEDURE', 'QUALIFIED', 'RECORD', 'REPEAT', 'REM', 'RETRY',
        'RETURN', 'SET', 'THEN', 'TO', 'TYPE', 'UNTIL', 'VAR', 'WHILE',
        'WITH',
    ]

    iso_pervasives = [
        # 42 pervasives
        'ABS', 'BITSET', 'BOOLEAN', 'CAP', 'CARDINAL', 'CHAR', 'CHR', 'CMPLX',
        'COMPLEX', 'DEC', 'DISPOSE', 'EXCL', 'FALSE', 'FLOAT', 'HALT', 'HIGH',
        'IM', 'INC', 'INCL', 'INT', 'INTEGER', 'INTERRUPTIBLE', 'LENGTH',
        'LFLOAT', 'LONGCOMPLEX', 'LONGINT', 'LONGREAL', 'MAX', 'MIN', 'NEW',
        'NIL', 'ODD', 'ORD', 'PROC', 'PROTECTION', 'RE', 'REAL', 'SIZE',
        'TRUE', 'TRUNC', 'UNINTERRUBTIBLE', 'VAL',
    ]

    objm2_reserved_words = [
        # base language, 42 reserved words
        'AND', 'ARRAY', 'BEGIN', 'BY', 'CASE', 'CONST', 'DEFINITION', 'DIV',
        'DO', 'ELSE', 'ELSIF', 'END', 'ENUM', 'EXIT', 'FOR', 'FROM', 'IF',
        'IMMUTABLE', 'IMPLEMENTATION', 'IMPORT', 'IN', 'IS', 'LOOP', 'MOD',
        'MODULE', 'NOT', 'OF', 'OPAQUE', 'OR', 'POINTER', 'PROCEDURE',
        'RECORD', 'REPEAT', 'RETURN', 'SET', 'THEN', 'TO', 'TYPE',
        'UNTIL', 'VAR', 'VARIADIC', 'WHILE',
        # OO extensions, 16 reserved words
        'BYCOPY', 'BYREF', 'CLASS', 'CONTINUE', 'CRITICAL', 'INOUT', 'METHOD',
        'ON', 'OPTIONAL', 'OUT', 'PRIVATE', 'PROTECTED', 'PROTOCOL', 'PUBLIC',
        'SUPER', 'TRY',
    ]

    objm2_pervasives = [
        # base language, 38 pervasives
        'ABS', 'BITSET', 'BOOLEAN', 'CARDINAL', 'CHAR', 'CHR', 'DISPOSE',
        'FALSE', 'HALT', 'HIGH', 'INTEGER', 'INRANGE', 'LENGTH', 'LONGCARD',
        'LONGINT', 'LONGREAL', 'MAX', 'MIN', 'NEG', 'NEW', 'NEXTV', 'NIL',
        'OCTET', 'ODD', 'ORD', 'PRED', 'PROC', 'READ', 'REAL', 'SUCC', 'TMAX',
        'TMIN', 'TRUE', 'TSIZE', 'UNICHAR', 'VAL', 'WRITE', 'WRITEF',
        # OO extensions, 3 pervasives
        'OBJECT', 'NO', 'YES',
    ]

    gnu_reserved_words = [
        # 10 additional reserved words
        'ASM', '__ATTRIBUTE__', '__BUILTIN__', '__COLUMN__', '__DATE__',
        '__FILE__', '__FUNCTION__', '__LINE__', '__MODULE__', 'VOLATILE',
    ]

    gnu_pervasives = [
        # 21 identifiers, actually from pseudo-module SYSTEM
        # but we will highlight them as if they were pervasives
        'BITSET8', 'BITSET16', 'BITSET32', 'CARDINAL8', 'CARDINAL16',
        'CARDINAL32', 'CARDINAL64', 'COMPLEX32', 'COMPLEX64', 'COMPLEX96',
        'COMPLEX128', 'INTEGER8', 'INTEGER16', 'INTEGER32', 'INTEGER64',
        'REAL8', 'REAL16', 'REAL32', 'REAL96', 'REAL128', 'THROW',
    ]

    def __init__(self, **options):
        self.reserved_words = set()
        self.pervasives = set()
        # ISO Modula-2
        if get_bool_opt(options, 'iso', False):
            self.reserved_words.update(self.iso_reserved_words)
            self.pervasives.update(self.iso_pervasives)
        # Objective Modula-2
        elif get_bool_opt(options, 'objm2', False):
            self.reserved_words.update(self.objm2_reserved_words)
            self.pervasives.update(self.objm2_pervasives)
        # PIM Modula-2 (DEFAULT)
        else:
            self.reserved_words.update(self.pim_reserved_words)
            self.pervasives.update(self.pim_pervasives)
        # GNU extensions
        if get_bool_opt(options, 'gm2ext', False):
            self.reserved_words.update(self.gnu_reserved_words)
            self.pervasives.update(self.gnu_pervasives)
        # initialise
        RegexLexer.__init__(self, **options)

    def get_tokens_unprocessed(self, text):
        for index, token, value in \
            RegexLexer.get_tokens_unprocessed(self, text):
            # check for reserved words and pervasives
            if token is Name:
                if value in self.reserved_words:
                    token = Keyword.Reserved
                elif value in self.pervasives:
                    token = Keyword.Pervasive
            # return result
            yield index, token, value


class BlitzMaxLexer(RegexLexer):
    """
    For `BlitzMax <http://blitzbasic.com>`_ source code.

    *New in Pygments 1.4.*
    """

    name = 'BlitzMax'
    aliases = ['blitzmax', 'bmax']
    filenames = ['*.bmx']
    mimetypes = ['text/x-bmx']

    bmax_vopwords = r'\b(Shl|Shr|Sar|Mod)\b'
    bmax_sktypes = r'@{1,2}|[!#$%]'
    bmax_lktypes = r'\b(Int|Byte|Short|Float|Double|Long)\b'
    bmax_name = r'[a-z_][a-z0-9_]*'
    bmax_var = r'(%s)(?:(?:([ \t]*)(%s)|([ \t]*:[ \t]*\b(?:Shl|Shr|Sar|Mod)\b)|([ \t]*)([:])([ \t]*)(?:%s|(%s)))(?:([ \t]*)(Ptr))?)' % (bmax_name, bmax_sktypes, bmax_lktypes, bmax_name)
    bmax_func = bmax_var + r'?((?:[ \t]|\.\.\n)*)([(])'

    flags = re.MULTILINE | re.IGNORECASE
    tokens = {
        'root': [
            # Text
            (r'[ \t]+', Text),
            (r'\.\.\n', Text), # Line continuation
            # Comments
            (r"'.*?\n", Comment.Single),
            (r'([ \t]*)\bRem\n(\n|.)*?\s*\bEnd([ \t]*)Rem', Comment.Multiline),
            # Data types
            ('"', String.Double, 'string'),
            # Numbers
            (r'[0-9]+\.[0-9]*(?!\.)', Number.Float),
            (r'\.[0-9]*(?!\.)', Number.Float),
            (r'[0-9]+', Number.Integer),
            (r'\$[0-9a-f]+', Number.Hex),
            (r'\%[10]+', Number), # Binary
            # Other
            (r'(?:(?:(:)?([ \t]*)(:?%s|([+\-*/&|~]))|Or|And|Not|[=<>^]))' %
             (bmax_vopwords), Operator),
            (r'[(),.:\[\]]', Punctuation),
            (r'(?:#[\w \t]*)', Name.Label),
            (r'(?:\?[\w \t]*)', Comment.Preproc),
            # Identifiers
            (r'\b(New)\b([ \t]?)([(]?)(%s)' % (bmax_name),
             bygroups(Keyword.Reserved, Text, Punctuation, Name.Class)),
            (r'\b(Import|Framework|Module)([ \t]+)(%s\.%s)' %
             (bmax_name, bmax_name),
             bygroups(Keyword.Reserved, Text, Keyword.Namespace)),
            (bmax_func, bygroups(Name.Function, Text, Keyword.Type,
                                 Operator, Text, Punctuation, Text,
                                 Keyword.Type, Name.Class, Text,
                                 Keyword.Type, Text, Punctuation)),
            (bmax_var, bygroups(Name.Variable, Text, Keyword.Type, Operator,
                                Text, Punctuation, Text, Keyword.Type,
                                Name.Class, Text, Keyword.Type)),
            (r'\b(Type|Extends)([ \t]+)(%s)' % (bmax_name),
             bygroups(Keyword.Reserved, Text, Name.Class)),
            # Keywords
            (r'\b(Ptr)\b', Keyword.Type),
            (r'\b(Pi|True|False|Null|Self|Super)\b', Keyword.Constant),
            (r'\b(Local|Global|Const|Field)\b', Keyword.Declaration),
            (r'\b(TNullMethodException|TNullFunctionException|'
             r'TNullObjectException|TArrayBoundsException|'
             r'TRuntimeException)\b', Name.Exception),
            (r'\b(Strict|SuperStrict|Module|ModuleInfo|'
             r'End|Return|Continue|Exit|Public|Private|'
             r'Var|VarPtr|Chr|Len|Asc|SizeOf|Sgn|Abs|Min|Max|'
             r'New|Release|Delete|'
             r'Incbin|IncbinPtr|IncbinLen|'
             r'Framework|Include|Import|Extern|EndExtern|'
             r'Function|EndFunction|'
             r'Type|EndType|Extends|'
             r'Method|EndMethod|'
             r'Abstract|Final|'
             r'If|Then|Else|ElseIf|EndIf|'
             r'For|To|Next|Step|EachIn|'
             r'While|Wend|EndWhile|'
             r'Repeat|Until|Forever|'
             r'Select|Case|Default|EndSelect|'
             r'Try|Catch|EndTry|Throw|Assert|'
             r'Goto|DefData|ReadData|RestoreData)\b', Keyword.Reserved),
            # Final resolve (for variable names and such)
            (r'(%s)' % (bmax_name), Name.Variable),
        ],
        'string': [
            (r'""', String.Double),
            (r'"C?', String.Double, '#pop'),
            (r'[^"]+', String.Double),
        ],
    }


class NimrodLexer(RegexLexer):
    """
    For `Nimrod <http://nimrod-code.org/>`_ source code.

    *New in Pygments 1.5.*
    """

    name = 'Nimrod'
    aliases = ['nimrod', 'nim']
    filenames = ['*.nim', '*.nimrod']
    mimetypes = ['text/x-nimrod']

    flags = re.MULTILINE | re.IGNORECASE | re.UNICODE

    def underscorize(words):
        newWords = []
        new = ""
        for word in words:
            for ch in word:
                new += (ch + "_?")
            newWords.append(new)
            new = ""
        return "|".join(newWords)

    keywords = [
        'addr', 'and', 'as', 'asm', 'atomic', 'bind', 'block', 'break',
        'case', 'cast', 'const', 'continue', 'converter', 'discard',
        'distinct', 'div', 'elif', 'else', 'end', 'enum', 'except', 'finally',
        'for', 'generic', 'if', 'implies', 'in', 'yield',
        'is', 'isnot', 'iterator', 'lambda', 'let', 'macro', 'method',
        'mod', 'not', 'notin', 'object', 'of', 'or', 'out', 'proc',
        'ptr', 'raise', 'ref', 'return', 'shl', 'shr', 'template', 'try',
        'tuple', 'type' , 'when', 'while', 'with', 'without', 'xor'
    ]

    keywordsPseudo = [
        'nil', 'true', 'false'
    ]

    opWords = [
        'and', 'or', 'not', 'xor', 'shl', 'shr', 'div', 'mod', 'in',
        'notin', 'is', 'isnot'
    ]

    types = [
        'int', 'int8', 'int16', 'int32', 'int64', 'float', 'float32', 'float64',
        'bool', 'char', 'range', 'array', 'seq', 'set', 'string'
    ]

    tokens = {
        'root': [
            (r'##.*$', String.Doc),
            (r'#.*$', Comment),
            (r'\*|=|>|<|\+|-|/|@|\$|~|&|%|\!|\?|\||\\|\[|\]', Operator),
            (r'\.\.|\.|,|[\.|\.]|{\.|\.}|\(\.|\.\)|{|}|\(|\)|:|\^|`|;',
             Punctuation),

            # Strings
            (r'(?:[\w]+)"', String, 'rdqs'),
            (r'"""', String, 'tdqs'),
            ('"', String, 'dqs'),

            # Char
            ("'", String.Char, 'chars'),

            # Keywords
            (r'(%s)\b' % underscorize(opWords), Operator.Word),
            (r'(p_?r_?o_?c_?\s)(?![\(\[\]])', Keyword, 'funcname'),
            (r'(%s)\b' % underscorize(keywords), Keyword),
            (r'(%s)\b' % underscorize(['from', 'import', 'include']),
             Keyword.Namespace),
            (r'(v_?a_?r)\b', Keyword.Declaration),
            (r'(%s)\b' % underscorize(types), Keyword.Type),
            (r'(%s)\b' % underscorize(keywordsPseudo), Keyword.Pseudo),
            # Identifiers
            (r'\b((?![_\d])\w)(((?!_)\w)|(_(?!_)\w))*', Name),
            # Numbers
            (r'[0-9][0-9_]*(?=([eE.]|\'[fF](32|64)))',
              Number.Float, ('float-suffix', 'float-number')),
            (r'0[xX][a-fA-F0-9][a-fA-F0-9_]*', Number.Hex, 'int-suffix'),
            (r'0[bB][01][01_]*', Number, 'int-suffix'),
            (r'0o[0-7][0-7_]*', Number.Oct, 'int-suffix'),
            (r'[0-9][0-9_]*', Number.Integer, 'int-suffix'),
            # Whitespace
            (r'\s+', Text),
            (r'.+$', Error),
        ],
        'chars': [
          (r'\\([\\abcefnrtvl"\']|x[a-fA-F0-9]{2}|[0-9]{1,3})', String.Escape),
          (r"'", String.Char, '#pop'),
          (r".", String.Char)
        ],
        'strings': [
            (r'(?<!\$)\$(\d+|#|\w+)+', String.Interpol),
            (r'[^\\\'"\$\n]+', String),
            # quotes, dollars and backslashes must be parsed one at a time
            (r'[\'"\\]', String),
            # unhandled string formatting sign
            (r'\$', String)
            # newlines are an error (use "nl" state)
        ],
        'dqs': [
            (r'\\([\\abcefnrtvl"\']|\n|x[a-fA-F0-9]{2}|[0-9]{1,3})',
             String.Escape),
            (r'"', String, '#pop'),
            include('strings')
        ],
        'rdqs': [
            (r'"(?!")', String, '#pop'),
            (r'""', String.Escape),
            include('strings')
        ],
        'tdqs': [
            (r'"""(?!")', String, '#pop'),
            include('strings'),
            include('nl')
        ],
        'funcname': [
            (r'((?![\d_])\w)(((?!_)\w)|(_(?!_)\w))*', Name.Function, '#pop'),
            (r'`.+`', Name.Function, '#pop')
        ],
        'nl': [
            (r'\n', String)
        ],
        'float-number': [
          (r'\.(?!\.)[0-9_]*', Number.Float),
          (r'[eE][+-]?[0-9][0-9_]*', Number.Float),
          (r'', Text, '#pop')
        ],
        'float-suffix': [
          (r'\'[fF](32|64)', Number.Float),
          (r'', Text, '#pop')
        ],
        'int-suffix': [
          (r'\'[iI](32|64)', Number.Integer.Long),
          (r'\'[iI](8|16)', Number.Integer),
          (r'', Text, '#pop')
        ],
    }


class GosuLexer(RegexLexer):
    """
    For Gosu source code.

    *New in Pygments 1.5.*
    """

    name = 'Gosu'
    aliases = ['gosu']
    filenames = ['*.gs', '*.gsx', '*.gsp', '*.vark']
    mimetypes = ['text/x-gosu']

    flags = re.MULTILINE | re.DOTALL

    #: optional Comment or Whitespace
    _ws = r'(?:\s|//.*?\n|/[*].*?[*]/)+'

    tokens = {
        'root': [
            # method names
            (r'^(\s*(?:[a-zA-Z_][a-zA-Z0-9_\.\[\]]*\s+)+?)' # modifiers etc.
             r'([a-zA-Z_][a-zA-Z0-9_]*)'                    # method name
             r'(\s*)(\()',                                  # signature start
             bygroups(using(this), Name.Function, Text, Operator)),
            (r'[^\S\n]+', Text),
            (r'//.*?\n', Comment.Single),
            (r'/\*.*?\*/', Comment.Multiline),
            (r'@[a-zA-Z_][a-zA-Z0-9_\.]*', Name.Decorator),
            (r'(in|as|typeof|statictypeof|typeis|typeas|if|else|foreach|'
             r'for|index|while|do|continue|break|return|try|catch|finally|this|throw|'
             r'new|switch|case|default|eval|super|outer|classpath|using)\b',
             Keyword),
            (r'(var|delegate|construct|function|private|internal|protected|public|'
             r'abstract|override|final|static|extends|transient|implements|represents|'
             r'readonly)\b', Keyword.Declaration),
            (r'(property\s+)(get|set|)', Keyword.Declaration),
            (r'(boolean|byte|char|double|float|int|long|short|void|block)\b',
             Keyword.Type),
            (r'(package)(\s+)', bygroups(Keyword.Namespace, Text)),
            (r'(true|false|null|NaN|Infinity)\b', Keyword.Constant),
            (r'(class|interface|enhancement|enum)(\s+)([a-zA-Z_][a-zA-Z0-9_]*)', bygroups(Keyword.Declaration, Text, Name.Class)),
            (r'(uses)(\s+)([a-zA-Z0-9_.]+\*?)', bygroups(Keyword.Namespace, Text, Name.Namespace)),
            (r'"', String, 'string'),
            (r'(\??[\.#])([a-zA-Z_][a-zA-Z0-9_]*)', bygroups(Operator, Name.Attribute)),
            (r'(:)([a-zA-Z_][a-zA-Z0-9_]*)', bygroups(Operator, Name.Attribute)),
            (r'[a-zA-Z_\$][a-zA-Z0-9_]*', Name),
            (r'and|or|not|[\\~\^\*!%&\[\]\(\)\{\}<>\|+=:;,./?-]', Operator),
            (r'[0-9][0-9]*\.[0-9]+([eE][0-9]+)?[fd]?', Number.Float),
            (r'[0-9]+', Number.Integer),
            (r'\n', Text)
        ],
        'templateText': [
          (r'(\\<)|(\\\$)', String),
          (r'(<%@\s+)(extends|params)', bygroups(Operator, Name.Decorator), 'stringTemplate'),
          (r'<%!--.*?--%>', Comment.Multiline),
          (r'(<%)|(<%=)', Operator, 'stringTemplate'),
          (r'\$\{', Operator, 'stringTemplateShorthand'),
          (r'.', String)
        ],
        'string': [
          (r'"', String, '#pop'),
          include('templateText')
        ],
        'stringTemplate': [
          (r'"', String, 'string'),
          (r'%>', Operator, '#pop'),
          include('root')
        ],
        'stringTemplateShorthand': [
          (r'"', String, 'string'),
          (r'\{', Operator, 'stringTemplateShorthand'),
          (r'\}', Operator, '#pop'),
          include('root')
        ],
    }


class GosuTemplateLexer(Lexer):
    """
    For Gosu templates.

    *New in Pygments 1.5.*
    """

    name = 'Gosu Template'
    aliases = ['gst']
    filenames = ['*.gst']
    mimetypes = ['text/x-gosu-template']
    lexer = GosuLexer()

    def get_tokens_unprocessed(self, text):
        stack = ['templateText']
        for item in self.lexer.get_tokens_unprocessed(text, stack):
            yield item
<|MERGE_RESOLUTION|>--- conflicted
+++ resolved
@@ -22,21 +22,12 @@
 # backwards compatibility
 from pygments.lexers.functional import OcamlLexer
 
-<<<<<<< HEAD
-__all__ = ['CLexer', 'CppLexer', 'DLexer', 'DelphiLexer', 'JavaLexer',
-           'ScalaLexer', 'DylanLexer', 'NimrodLexer', 'OcamlLexer',
-           'ObjectiveCLexer', 'FortranLexer', 'GLShaderLexer',
-           'PrologLexer', 'CythonLexer', 'ValaLexer', 'OocLexer',
-           'GoLexer', 'FelixLexer', 'AdaLexer', 'Modula2Lexer',
-           'BlitzMaxLexer']
-=======
 __all__ = ['CLexer', 'CppLexer', 'DLexer', 'DelphiLexer', 'ECLexer', 'JavaLexer',
            'ScalaLexer', 'DylanLexer', 'OcamlLexer', 'ObjectiveCLexer',
            'FortranLexer', 'GLShaderLexer', 'PrologLexer', 'CythonLexer',
            'ValaLexer', 'OocLexer', 'GoLexer', 'FelixLexer', 'AdaLexer',
            'Modula2Lexer', 'BlitzMaxLexer', 'NimrodLexer', 'GosuLexer',
            'GosuTemplateLexer']
->>>>>>> a44bda7e
 
 
 class CLexer(RegexLexer):
@@ -1254,93 +1245,6 @@
     }
 
 
-class NimrodLexer(RegexLexer):
-    """
-    For `Nimrod <http://force7.de/nimrod/>`_ source code.
-    """
-    name = 'Nimrod'
-    aliases = ['nimrod', 'nim']
-    filenames = ['*.nim']
-
-    tokens = {
-        'root': [
-            (r'\n', Text),
-            (r"##.*$", bygroups(String.Doc)),
-            (r'[^\S\n]+', Text),
-            (r'#.*$', Comment),
-            (r'[]{}:(),;[]', Punctuation),
-            (r'[~!%$@&*+=|?:<>/-]|\.', Operator),
-            (r'\\\n', Text),
-            (r'\\', Text),
-            include('keywords'),
-            (r'(proc|method|template|macro|iterator)((?:\s|\\\s)+)', bygroups(Keyword, Text), 'funcname'),
-            (r'(from)((?:\s|\\\s)+)', bygroups(Keyword.Namespace, Text), 'fromimport'),
-            (r'(import)((?:\s|\\\s)+)', bygroups(Keyword.Namespace, Text), 'import'),
-            include('builtins'),
-            include('backtick'),
-            include('name'),
-            include('numbers'),
-            ('"', String, combined('stringescape', 'dqs')),
-            ("'", String, combined('stringescape', 'sqs')),
-        ],
-        'builtins': [
-            (r'(int|int8|int16|int32|int64|float|float32|float64|bool|char|string|cstring|pointer|Ordinal|expr|stmt|typeDesc|range|array|openarray|seq|set|Byte|Natural|Positive|TObject|PObjectTResult|TEndian|TAddress|BiggestInt|BiggestFloat|cchar|cschar|cshort|cint|clong|clonglong|cfloat|cdouble|clongdouble|cstringArray|PFloat32|PFloat64|PInt64|PInt32|TGC_Strategy|TFile|TFileMode|TFileHandle|isMainModule|CompileDate|CompileTime|NimrodVersion|NimrodMajor|NimrodMinor|NimrodPatch|cpuEndian|hostOS|hostCPU|appType|inf|neginf|nan|QuitSuccess|QuitFailure|dbgLineHook|stdin|stdout|stderr|defined|definedInScope|high|low|sizeof|succ|pred|inc|dec|newSeq|len|incl|excl|card|ord|chr|ze|ze64|toU8|toU16|toU32|abs|min|max|contains|cmp|setLen|newString|compileOption|add|del|delete|insert|repr|toFloat|toBiggestFloat|toInt|toBiggestInt|addQuitProc|copy|zeroMem|copyMem|moveMem|equalMem|alloc|alloc0|realloc|dealloc|assert|swap|getRefcount|getOccupiedMem|getFreeMem|getTotalMem|min|max|isNil|find|contains|pop|each|GC_disable|GC_enable|GC_fullCollect|GC_setStrategy|GC_enableMarkAndSweep|GC_disableMarkAndSweep|GC_getStatistics|GC_ref|GC_unref|add|echo|quit|atomicInc|atomicDec|Open|reopen|Close|EndOfFile|readChar|FlushFile|readFile|write|readLine|writeln|getFileSize|ReadBytes|ReadChars|readBuffer|writeBytes|writeChars|writeBuffer|setFilePos|getFilePos|fileHandle|cstringArrayToSeq|cstringArrayToSeq|getCurrentException|getCurrentExceptionMsg|likely|unlikely)\b', Name.Builtin),
-            (r'(false|true)', Name.Builtin.Pseudo),
-            (r'(E_Base|EAsynch|ESynch|ESystem|EIO|EOS|EInvalidLibrary|EResourceExhausted|EArithmetic|EDivByZero|EOverflow|EAccessViolation|EAssertionFailed|EControlC|EInvalidValue|EOutOfMemory|EInvalidIndex|EInvalidField|EOutOfRange|EStackOverflow|ENoExceptionToReraise|EInvalidObjectAssignment|EInvalidObjectConversion|EFloatingPoint|EFloatInvalidOp|EFloatDivByZero|EFloatOverflow|EFloatUnderflow|EFloatInexact)\b', Name.Exception),
-        ],
-        'backtick': [
-            ('`.*?`', String.Backtick),
-        ],
-        'keywords': [
-            (r'(addr|and|as|asm|atomic|bind|block|break|case|cast|const|continue|converter|discard|distinct|div|elif|else|end|enum|except|finally|for|generic|if|implies|in|include|is|isnot|lambda|let|mod|nil|not|notin|object|of|or|out|ptr|raise|ref|return|shl|shr|try|tuple|type|var|when|while|with|without|xor|yield)\b', Keyword),
-        ],
-        'name': [
-            ('[a-zA-Z_][a-zA-Z0-9_]*', Name),
-        ],
-        'funcname': [
-            ('[a-zA-Z_][a-zA-Z0-9_]*', Name.Function, '#pop')
-        ],
-        'import': [
-            (r'((?:\s|\\\s)+)',
-             bygroups(Text)),
-            (r'[a-zA-Z_][a-zA-Z0-9_.]*', Name.Namespace),
-            (r'(\s*)(,)(\s*)', bygroups(Text, Operator, Text)),
-            (r'', Text, '#pop') # all else: go back
-        ],
-        'fromimport': [
-            (r'((?:\s|\\\s)+)(import)\b', bygroups(Text, Keyword.Namespace), '#pop'),
-            (r'[a-zA-Z_.][a-zA-Z0-9_.]*', Name.Namespace),
-        ],
-        'numbers': [
-            (r'(\d+\.\d*|\d*\.\d+)([eE][+-]?[0-9]+)?\'?(f32|f64)?', Number.Float),
-            (r'\d+[eE][+-]?[0-9]+\'?(f32|f64)?', Number.Float),
-            (r'0o[0-7]+', Number.Oct),
-            (r'0x[a-fA-F0-9]+', Number.Hex),
-            (r'\d+\'?(i8|i16|i32|i64)?', Number.Integer)
-        ],
-        'stringescape': [
-            (r'\\([\\abfnrtv"\']|\n|N{.*?}|u[a-fA-F0-9]{4}|'
-             r'U[a-fA-F0-9]{8}|x[a-fA-F0-9]{2}|[0-7]{1,3})', String.Escape)
-        ],
-        'strings': [
-            (r'[^\\\'"%\n]+', String),
-            (r'[\'"\\]', String),
-            (r'%', String)
-        ],
-        'nl': [
-            (r'\n', String)
-        ],
-        'dqs': [
-            (r'"', String, '#pop'),
-            include('strings')
-        ],
-        'sqs': [
-            (r"'", String, '#pop'),
-            include('strings')
-        ],
-    }
-
-
 class ObjectiveCLexer(RegexLexer):
     """
     For Objective-C source code with preprocessor directives.
