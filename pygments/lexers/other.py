# -*- coding: utf-8 -*-
"""
    pygments.lexers.other
    ~~~~~~~~~~~~~~~~~~~~~

    Lexers for other languages.

    :copyright: Copyright 2006-2013 by the Pygments team, see AUTHORS.
    :license: BSD, see LICENSE for details.
"""

import re

from pygments.lexer import RegexLexer, include, bygroups, using, \
     this, combined, ExtendedRegexLexer
from pygments.token import Error, Punctuation, Literal, Token, \
     Text, Comment, Operator, Keyword, Name, String, Number, Generic
from pygments.util import get_bool_opt
from pygments.lexers.web import HtmlLexer

from pygments.lexers._openedgebuiltins import OPENEDGEKEYWORDS
from pygments.lexers._robotframeworklexer import RobotFrameworkLexer

# backwards compatibility
from pygments.lexers.sql import SqlLexer, MySqlLexer, SqliteConsoleLexer
from pygments.lexers.shell import BashLexer, BashSessionLexer, BatchLexer, \
     TcshLexer

__all__ = ['BrainfuckLexer', 'BefungeLexer', 'RedcodeLexer', 'MOOCodeLexer',
           'SmalltalkLexer', 'LogtalkLexer', 'GnuplotLexer', 'PovrayLexer',
           'AppleScriptLexer', 'ModelicaLexer', 'RebolLexer', 'ABAPLexer',
           'NewspeakLexer', 'GherkinLexer', 'AsymptoteLexer', 'PostScriptLexer',
           'AutohotkeyLexer', 'GoodDataCLLexer', 'MaqlLexer', 'ProtoBufLexer',
           'HybrisLexer', 'AwkLexer', 'Cfengine3Lexer', 'SnobolLexer',
           'ECLLexer', 'UrbiscriptLexer', 'OpenEdgeLexer', 'BroLexer',
           'MscgenLexer', 'KconfigLexer', 'VGLLexer', 'SourcePawnLexer',
<<<<<<< HEAD
           'AutoItLexer']
=======
           'RobotFrameworkLexer', 'PuppetLexer', 'NSISLexer', 'RPMSpecLexer',
           'CbmBasicV2Lexer']
>>>>>>> 85692e33


class ECLLexer(RegexLexer):
    """
    Lexer for the declarative big-data `ECL
    <http://hpccsystems.com/community/docs/ecl-language-reference/html>`_
    language.

    *New in Pygments 1.5.*
    """

    name = 'ECL'
    aliases = ['ecl']
    filenames = ['*.ecl']
    mimetypes = ['application/x-ecl']

    flags = re.IGNORECASE | re.MULTILINE

    tokens = {
        'root': [
            include('whitespace'),
            include('statements'),
        ],
        'whitespace': [
            (r'\s+', Text),
            (r'\/\/.*', Comment.Single),
            (r'/(\\\n)?\*(.|\n)*?\*(\\\n)?/', Comment.Multiline),
        ],
        'statements': [
            include('types'),
            include('keywords'),
            include('functions'),
            include('hash'),
            (r'"', String, 'string'),
            (r'\'', String, 'string'),
            (r'(\d+\.\d*|\.\d+|\d+)[eE][+-]?\d+[LlUu]*', Number.Float),
            (r'(\d+\.\d*|\.\d+|\d+[fF])[fF]?', Number.Float),
            (r'0x[0-9a-fA-F]+[LlUu]*', Number.Hex),
            (r'0[0-7]+[LlUu]*', Number.Oct),
            (r'\d+[LlUu]*', Number.Integer),
            (r'\*/', Error),
            (r'[~!%^&*+=|?:<>/-]+', Operator),
            (r'[{}()\[\],.;]', Punctuation),
            (r'[a-zA-Z_][a-zA-Z0-9_]*', Name),
        ],
        'hash': [
            (r'^#.*$', Comment.Preproc),
        ],
        'types': [
            (r'(RECORD|END)\D', Keyword.Declaration),
            (r'((?:ASCII|BIG_ENDIAN|BOOLEAN|DATA|DECIMAL|EBCDIC|INTEGER|PATTERN|'
             r'QSTRING|REAL|RECORD|RULE|SET OF|STRING|TOKEN|UDECIMAL|UNICODE|'
             r'UNSIGNED|VARSTRING|VARUNICODE)\d*)(\s+)',
             bygroups(Keyword.Type, Text)),
        ],
        'keywords': [
            (r'(APPLY|ASSERT|BUILD|BUILDINDEX|EVALUATE|FAIL|KEYDIFF|KEYPATCH|'
             r'LOADXML|NOTHOR|NOTIFY|OUTPUT|PARALLEL|SEQUENTIAL|SOAPCALL|WAIT'
             r'CHECKPOINT|DEPRECATED|FAILCODE|FAILMESSAGE|FAILURE|GLOBAL|'
             r'INDEPENDENT|ONWARNING|PERSIST|PRIORITY|RECOVERY|STORED|SUCCESS|'
             r'WAIT|WHEN)\b', Keyword.Reserved),
            # These are classed differently, check later
            (r'(ALL|AND|ANY|AS|ATMOST|BEFORE|BEGINC\+\+|BEST|BETWEEN|CASE|CONST|'
             r'COUNTER|CSV|DESCEND|ENCRYPT|ENDC\+\+|ENDMACRO|EXCEPT|EXCLUSIVE|'
             r'EXPIRE|EXPORT|EXTEND|FALSE|FEW|FIRST|FLAT|FULL|FUNCTION|GROUP|'
             r'HEADER|HEADING|HOLE|IFBLOCK|IMPORT|IN|JOINED|KEEP|KEYED|LAST|'
             r'LEFT|LIMIT|LOAD|LOCAL|LOCALE|LOOKUP|MACRO|MANY|MAXCOUNT|'
             r'MAXLENGTH|MIN SKEW|MODULE|INTERFACE|NAMED|NOCASE|NOROOT|NOSCAN|'
             r'NOSORT|NOT|OF|ONLY|OPT|OR|OUTER|OVERWRITE|PACKED|PARTITION|'
             r'PENALTY|PHYSICALLENGTH|PIPE|QUOTE|RELATIONSHIP|REPEAT|RETURN|'
             r'RIGHT|SCAN|SELF|SEPARATOR|SERVICE|SHARED|SKEW|SKIP|SQL|STORE|'
             r'TERMINATOR|THOR|THRESHOLD|TOKEN|TRANSFORM|TRIM|TRUE|TYPE|'
             r'UNICODEORDER|UNSORTED|VALIDATE|VIRTUAL|WHOLE|WILD|WITHIN|XML|'
             r'XPATH|__COMPRESSED__)\b', Keyword.Reserved),
        ],
        'functions': [
            (r'(ABS|ACOS|ALLNODES|ASCII|ASIN|ASSTRING|ATAN|ATAN2|AVE|CASE|'
             r'CHOOSE|CHOOSEN|CHOOSESETS|CLUSTERSIZE|COMBINE|CORRELATION|COS|'
             r'COSH|COUNT|COVARIANCE|CRON|DATASET|DEDUP|DEFINE|DENORMALIZE|'
             r'DISTRIBUTE|DISTRIBUTED|DISTRIBUTION|EBCDIC|ENTH|ERROR|EVALUATE|'
             r'EVENT|EVENTEXTRA|EVENTNAME|EXISTS|EXP|FAILCODE|FAILMESSAGE|'
             r'FETCH|FROMUNICODE|GETISVALID|GLOBAL|GRAPH|GROUP|HASH|HASH32|'
             r'HASH64|HASHCRC|HASHMD5|HAVING|IF|INDEX|INTFORMAT|ISVALID|'
             r'ITERATE|JOIN|KEYUNICODE|LENGTH|LIBRARY|LIMIT|LN|LOCAL|LOG|LOOP|'
             r'MAP|MATCHED|MATCHLENGTH|MATCHPOSITION|MATCHTEXT|MATCHUNICODE|'
             r'MAX|MERGE|MERGEJOIN|MIN|NOLOCAL|NONEMPTY|NORMALIZE|PARSE|PIPE|'
             r'POWER|PRELOAD|PROCESS|PROJECT|PULL|RANDOM|RANGE|RANK|RANKED|'
             r'REALFORMAT|RECORDOF|REGEXFIND|REGEXREPLACE|REGROUP|REJECTED|'
             r'ROLLUP|ROUND|ROUNDUP|ROW|ROWDIFF|SAMPLE|SET|SIN|SINH|SIZEOF|'
             r'SOAPCALL|SORT|SORTED|SQRT|STEPPED|STORED|SUM|TABLE|TAN|TANH|'
             r'THISNODE|TOPN|TOUNICODE|TRANSFER|TRIM|TRUNCATE|TYPEOF|UNGROUP|'
             r'UNICODEORDER|VARIANCE|WHICH|WORKUNIT|XMLDECODE|XMLENCODE|'
             r'XMLTEXT|XMLUNICODE)\b', Name.Function),
        ],
        'string': [
            (r'"', String, '#pop'),
            (r'\'', String, '#pop'),
            (r'[^"\']+', String),
        ],
    }


class BrainfuckLexer(RegexLexer):
    """
    Lexer for the esoteric `BrainFuck <http://www.muppetlabs.com/~breadbox/bf/>`_
    language.
    """

    name = 'Brainfuck'
    aliases = ['brainfuck', 'bf']
    filenames = ['*.bf', '*.b']
    mimetypes = ['application/x-brainfuck']

    tokens = {
        'common': [
            # use different colors for different instruction types
            (r'[.,]+', Name.Tag),
            (r'[+-]+', Name.Builtin),
            (r'[<>]+', Name.Variable),
            (r'[^.,+\-<>\[\]]+', Comment),
        ],
        'root': [
            (r'\[', Keyword, 'loop'),
            (r'\]', Error),
            include('common'),
        ],
        'loop': [
            (r'\[', Keyword, '#push'),
            (r'\]', Keyword, '#pop'),
            include('common'),
        ]
    }


class BefungeLexer(RegexLexer):
    """
    Lexer for the esoteric `Befunge <http://en.wikipedia.org/wiki/Befunge>`_
    language.

    *New in Pygments 0.7.*
    """
    name = 'Befunge'
    aliases = ['befunge']
    filenames = ['*.befunge']
    mimetypes = ['application/x-befunge']

    tokens = {
        'root': [
            (r'[0-9a-f]', Number),
            (r'[\+\*/%!`-]', Operator), # Traditional math
            (r'[<>^v?\[\]rxjk]', Name.Variable), # Move, imperatives
            (r'[:\\$.,n]', Name.Builtin), # Stack ops, imperatives
            (r'[|_mw]', Keyword),
            (r'[{}]', Name.Tag), # Befunge-98 stack ops
            (r'".*?"', String.Double), # Strings don't appear to allow escapes
            (r'\'.', String.Single), # Single character
            (r'[#;]', Comment), # Trampoline... depends on direction hit
            (r'[pg&~=@iotsy]', Keyword), # Misc
            (r'[()A-Z]', Comment), # Fingerprints
            (r'\s+', Text), # Whitespace doesn't matter
        ],
    }


class RedcodeLexer(RegexLexer):
    """
    A simple Redcode lexer based on ICWS'94.
    Contributed by Adam Blinkinsop <blinks@acm.org>.

    *New in Pygments 0.8.*
    """
    name = 'Redcode'
    aliases = ['redcode']
    filenames = ['*.cw']

    opcodes = ['DAT','MOV','ADD','SUB','MUL','DIV','MOD',
               'JMP','JMZ','JMN','DJN','CMP','SLT','SPL',
               'ORG','EQU','END']
    modifiers = ['A','B','AB','BA','F','X','I']

    tokens = {
        'root': [
            # Whitespace:
            (r'\s+', Text),
            (r';.*$', Comment.Single),
            # Lexemes:
            #  Identifiers
            (r'\b(%s)\b' % '|'.join(opcodes), Name.Function),
            (r'\b(%s)\b' % '|'.join(modifiers), Name.Decorator),
            (r'[A-Za-z_][A-Za-z_0-9]+', Name),
            #  Operators
            (r'[-+*/%]', Operator),
            (r'[#$@<>]', Operator), # mode
            (r'[.,]', Punctuation), # mode
            #  Numbers
            (r'[-+]?\d+', Number.Integer),
        ],
    }


class MOOCodeLexer(RegexLexer):
    """
    For `MOOCode <http://www.moo.mud.org/>`_ (the MOO scripting
    language).

    *New in Pygments 0.9.*
    """
    name = 'MOOCode'
    filenames = ['*.moo']
    aliases = ['moocode']
    mimetypes = ['text/x-moocode']

    tokens = {
        'root' : [
            # Numbers
            (r'(0|[1-9][0-9_]*)', Number.Integer),
            # Strings
            (r'"(\\\\|\\"|[^"])*"', String),
            # exceptions
            (r'(E_PERM|E_DIV)', Name.Exception),
            # db-refs
            (r'((#[-0-9]+)|(\$[a-z_A-Z0-9]+))', Name.Entity),
            # Keywords
            (r'\b(if|else|elseif|endif|for|endfor|fork|endfork|while'
             r'|endwhile|break|continue|return|try'
             r'|except|endtry|finally|in)\b', Keyword),
            # builtins
            (r'(random|length)', Name.Builtin),
            # special variables
            (r'(player|caller|this|args)', Name.Variable.Instance),
            # skip whitespace
            (r'\s+', Text),
            (r'\n', Text),
            # other operators
            (r'([!;=,{}&\|:\.\[\]@\(\)\<\>\?]+)', Operator),
            # function call
            (r'([a-z_A-Z0-9]+)(\()', bygroups(Name.Function, Operator)),
            # variables
            (r'([a-zA-Z_0-9]+)', Text),
        ]
    }


class SmalltalkLexer(RegexLexer):
    """
    For `Smalltalk <http://www.smalltalk.org/>`_ syntax.
    Contributed by Stefan Matthias Aust.
    Rewritten by Nils Winter.

    *New in Pygments 0.10.*
    """
    name = 'Smalltalk'
    filenames = ['*.st']
    aliases = ['smalltalk', 'squeak']
    mimetypes = ['text/x-smalltalk']

    tokens = {
        'root' : [
            (r'(<)(\w+:)(.*?)(>)', bygroups(Text, Keyword, Text, Text)),
            include('squeak fileout'),
            include('whitespaces'),
            include('method definition'),
            (r'(\|)([\w\s]*)(\|)', bygroups(Operator, Name.Variable, Operator)),
            include('objects'),
            (r'\^|\:=|\_', Operator),
            # temporaries
            (r'[\]({}.;!]', Text),
        ],
        'method definition' : [
            # Not perfect can't allow whitespaces at the beginning and the
            # without breaking everything
            (r'([a-zA-Z]+\w*:)(\s*)(\w+)',
             bygroups(Name.Function, Text, Name.Variable)),
            (r'^(\b[a-zA-Z]+\w*\b)(\s*)$', bygroups(Name.Function, Text)),
            (r'^([-+*/\\~<>=|&!?,@%]+)(\s*)(\w+)(\s*)$',
             bygroups(Name.Function, Text, Name.Variable, Text)),
        ],
        'blockvariables' : [
            include('whitespaces'),
            (r'(:)(\s*)(\w+)',
             bygroups(Operator, Text, Name.Variable)),
            (r'\|', Operator, '#pop'),
            (r'', Text, '#pop'), # else pop
        ],
        'literals' : [
            (r"'(''|[^'])*'", String, 'afterobject'),
            (r'\$.', String.Char, 'afterobject'),
            (r'#\(', String.Symbol, 'parenth'),
            (r'\)', Text, 'afterobject'),
            (r'(\d+r)?-?\d+(\.\d+)?(e-?\d+)?', Number, 'afterobject'),
        ],
        '_parenth_helper' : [
            include('whitespaces'),
            (r'(\d+r)?-?\d+(\.\d+)?(e-?\d+)?', Number),
            (r'[-+*/\\~<>=|&#!?,@%\w:]+', String.Symbol),
            # literals
            (r"'(''|[^'])*'", String),
            (r'\$.', String.Char),
            (r'#*\(', String.Symbol, 'inner_parenth'),
        ],
        'parenth' : [
            # This state is a bit tricky since
            # we can't just pop this state
            (r'\)', String.Symbol, ('root', 'afterobject')),
            include('_parenth_helper'),
        ],
        'inner_parenth': [
            (r'\)', String.Symbol, '#pop'),
            include('_parenth_helper'),
        ],
        'whitespaces' : [
            # skip whitespace and comments
            (r'\s+', Text),
            (r'"(""|[^"])*"', Comment),
        ],
        'objects' : [
            (r'\[', Text, 'blockvariables'),
            (r'\]', Text, 'afterobject'),
            (r'\b(self|super|true|false|nil|thisContext)\b',
             Name.Builtin.Pseudo, 'afterobject'),
            (r'\b[A-Z]\w*(?!:)\b', Name.Class, 'afterobject'),
            (r'\b[a-z]\w*(?!:)\b', Name.Variable, 'afterobject'),
            (r'#("(""|[^"])*"|[-+*/\\~<>=|&!?,@%]+|[\w:]+)',
             String.Symbol, 'afterobject'),
            include('literals'),
        ],
        'afterobject' : [
            (r'! !$', Keyword , '#pop'), # squeak chunk delimeter
            include('whitespaces'),
            (r'\b(ifTrue:|ifFalse:|whileTrue:|whileFalse:|timesRepeat:)',
             Name.Builtin, '#pop'),
            (r'\b(new\b(?!:))', Name.Builtin),
            (r'\:=|\_', Operator, '#pop'),
            (r'\b[a-zA-Z]+\w*:', Name.Function, '#pop'),
            (r'\b[a-zA-Z]+\w*', Name.Function),
            (r'\w+:?|[-+*/\\~<>=|&!?,@%]+', Name.Function, '#pop'),
            (r'\.', Punctuation, '#pop'),
            (r';', Punctuation),
            (r'[\])}]', Text),
            (r'[\[({]', Text, '#pop'),
        ],
        'squeak fileout' : [
            # Squeak fileout format (optional)
            (r'^"(""|[^"])*"!', Keyword),
            (r"^'(''|[^'])*'!", Keyword),
            (r'^(!)(\w+)( commentStamp: )(.*?)( prior: .*?!\n)(.*?)(!)',
                bygroups(Keyword, Name.Class, Keyword, String, Keyword, Text, Keyword)),
            (r"^(!)(\w+(?: class)?)( methodsFor: )('(?:''|[^'])*')(.*?!)",
                bygroups(Keyword, Name.Class, Keyword, String, Keyword)),
            (r'^(\w+)( subclass: )(#\w+)'
             r'(\s+instanceVariableNames: )(.*?)'
             r'(\s+classVariableNames: )(.*?)'
             r'(\s+poolDictionaries: )(.*?)'
             r'(\s+category: )(.*?)(!)',
                bygroups(Name.Class, Keyword, String.Symbol, Keyword, String, Keyword,
                         String, Keyword, String, Keyword, String, Keyword)),
            (r'^(\w+(?: class)?)(\s+instanceVariableNames: )(.*?)(!)',
                bygroups(Name.Class, Keyword, String, Keyword)),
            (r'(!\n)(\].*)(! !)$', bygroups(Keyword, Text, Keyword)),
            (r'! !$', Keyword),
        ],
    }


class LogtalkLexer(RegexLexer):
    """
    For `Logtalk <http://logtalk.org/>`_ source code.

    *New in Pygments 0.10.*
    """

    name = 'Logtalk'
    aliases = ['logtalk']
    filenames = ['*.lgt']
    mimetypes = ['text/x-logtalk']

    tokens = {
        'root': [
            # Directives
            (r'^\s*:-\s',Punctuation,'directive'),
            # Comments
            (r'%.*?\n', Comment),
            (r'/\*(.|\n)*?\*/',Comment),
            # Whitespace
            (r'\n', Text),
            (r'\s+', Text),
            # Numbers
            (r"0'.", Number),
            (r'0b[01]+', Number),
            (r'0o[0-7]+', Number),
            (r'0x[0-9a-fA-F]+', Number),
            (r'\d+\.?\d*((e|E)(\+|-)?\d+)?', Number),
            # Variables
            (r'([A-Z_][a-zA-Z0-9_]*)', Name.Variable),
            # Event handlers
            (r'(after|before)(?=[(])', Keyword),
            # Execution-context methods
            (r'(parameter|this|se(lf|nder))(?=[(])', Keyword),
            # Reflection
            (r'(current_predicate|predicate_property)(?=[(])', Keyword),
            # DCGs and term expansion
            (r'(expand_(goal|term)|(goal|term)_expansion|phrase)(?=[(])',
             Keyword),
            # Entity
            (r'(abolish|c(reate|urrent))_(object|protocol|category)(?=[(])',
             Keyword),
            (r'(object|protocol|category)_property(?=[(])', Keyword),
            # Entity relations
            (r'co(mplements_object|nforms_to_protocol)(?=[(])', Keyword),
            (r'extends_(object|protocol|category)(?=[(])', Keyword),
            (r'imp(lements_protocol|orts_category)(?=[(])', Keyword),
            (r'(instantiat|specializ)es_class(?=[(])', Keyword),
            # Events
            (r'(current_event|(abolish|define)_events)(?=[(])', Keyword),
            # Flags
            (r'(current|set)_logtalk_flag(?=[(])', Keyword),
            # Compiling, loading, and library paths
            (r'logtalk_(compile|l(ibrary_path|oad_context|oad))(?=[(])',
             Keyword),
            # Database
            (r'(clause|retract(all)?)(?=[(])', Keyword),
            (r'a(bolish|ssert(a|z))(?=[(])', Keyword),
            # Control constructs
            (r'(ca(ll|tch)|throw)(?=[(])', Keyword),
            (r'(fail|true)\b', Keyword),
            # All solutions
            (r'((bag|set)of|f(ind|or)all)(?=[(])', Keyword),
            # Multi-threading meta-predicates
            (r'threaded(_(call|once|ignore|exit|peek|wait|notify))?(?=[(])',
             Keyword),
            # Term unification
            (r'unify_with_occurs_check(?=[(])', Keyword),
            # Term creation and decomposition
            (r'(functor|arg|copy_term|numbervars)(?=[(])', Keyword),
            # Evaluable functors
            (r'(rem|mod|abs|sign)(?=[(])', Keyword),
            (r'float(_(integer|fractional)_part)?(?=[(])', Keyword),
            (r'(floor|truncate|round|ceiling)(?=[(])', Keyword),
            # Other arithmetic functors
            (r'(cos|atan|exp|log|s(in|qrt))(?=[(])', Keyword),
            # Term testing
            (r'(var|atom(ic)?|integer|float|c(allable|ompound)|n(onvar|umber)|'
             r'ground)(?=[(])', Keyword),
            # Term comparison
            (r'compare(?=[(])', Keyword),
            # Stream selection and control
            (r'(curren|se)t_(in|out)put(?=[(])', Keyword),
            (r'(open|close)(?=[(])', Keyword),
            (r'flush_output(?=[(])', Keyword),
            (r'(at_end_of_stream|flush_output)\b', Keyword),
            (r'(stream_property|at_end_of_stream|set_stream_position)(?=[(])',
             Keyword),
            # Character and byte input/output
            (r'(nl|(get|peek|put)_(byte|c(har|ode)))(?=[(])', Keyword),
            (r'\bnl\b', Keyword),
            # Term input/output
            (r'read(_term)?(?=[(])', Keyword),
            (r'write(q|_(canonical|term))?(?=[(])', Keyword),
            (r'(current_)?op(?=[(])', Keyword),
            (r'(current_)?char_conversion(?=[(])', Keyword),
            # Atomic term processing
            (r'atom_(length|c(hars|o(ncat|des)))(?=[(])', Keyword),
            (r'(char_code|sub_atom)(?=[(])', Keyword),
            (r'number_c(har|ode)s(?=[(])', Keyword),
            # Implementation defined hooks functions
            (r'(se|curren)t_prolog_flag(?=[(])', Keyword),
            (r'\bhalt\b', Keyword),
            (r'halt(?=[(])', Keyword),
            # Message sending operators
            (r'(::|:|\^\^)', Operator),
            # External call
            (r'[{}]', Keyword),
            # Logic and control
            (r'\b(ignore|once)(?=[(])', Keyword),
            (r'\brepeat\b', Keyword),
            # Sorting
            (r'(key)?sort(?=[(])', Keyword),
            # Bitwise functors
            (r'(>>|<<|/\\|\\\\|\\)', Operator),
            # Arithemtic evaluation
            (r'\bis\b', Keyword),
            # Arithemtic comparison
            (r'(=:=|=\\=|<|=<|>=|>)', Operator),
            # Term creation and decomposition
            (r'=\.\.', Operator),
            # Term unification
            (r'(=|\\=)', Operator),
            # Term comparison
            (r'(==|\\==|@=<|@<|@>=|@>)', Operator),
            # Evaluable functors
            (r'(//|[-+*/])', Operator),
            (r'\b(e|pi|mod|rem)\b', Operator),
            # Other arithemtic functors
            (r'\b\*\*\b', Operator),
            # DCG rules
            (r'-->', Operator),
            # Control constructs
            (r'([!;]|->)', Operator),
            # Logic and control
            (r'\\+', Operator),
            # Mode operators
            (r'[?@]', Operator),
            # Existential quantifier
            (r'\^', Operator),
            # Strings
            (r'"(\\\\|\\"|[^"])*"', String),
            # Ponctuation
            (r'[()\[\],.|]', Text),
            # Atoms
            (r"[a-z][a-zA-Z0-9_]*", Text),
            (r"'", String, 'quoted_atom'),
        ],

        'quoted_atom': [
            (r"''", String),
            (r"'", String, '#pop'),
            (r'\\([\\abfnrtv"\']|(x[a-fA-F0-9]+|[0-7]+)\\)', String.Escape),
            (r"[^\\'\n]+", String),
            (r'\\', String),
        ],

        'directive': [
            # Conditional compilation directives
            (r'(el)?if(?=[(])', Keyword, 'root'),
            (r'(e(lse|ndif))[.]', Keyword, 'root'),
            # Entity directives
            (r'(category|object|protocol)(?=[(])', Keyword, 'entityrelations'),
            (r'(end_(category|object|protocol))[.]',Keyword, 'root'),
            # Predicate scope directives
            (r'(public|protected|private)(?=[(])', Keyword, 'root'),
            # Other directives
            (r'e(n(coding|sure_loaded)|xport)(?=[(])', Keyword, 'root'),
            (r'in(fo|itialization)(?=[(])', Keyword, 'root'),
            (r'(dynamic|synchronized|threaded)[.]', Keyword, 'root'),
            (r'(alias|d(ynamic|iscontiguous)|m(eta_predicate|ode|ultifile)|'
             r's(et_(logtalk|prolog)_flag|ynchronized))(?=[(])',
             Keyword, 'root'),
            (r'op(?=[(])', Keyword, 'root'),
            (r'(c(alls|oinductive)|reexport|use(s|_module))(?=[(])',
             Keyword, 'root'),
            (r'[a-z][a-zA-Z0-9_]*(?=[(])', Text, 'root'),
            (r'[a-z][a-zA-Z0-9_]*[.]', Text, 'root'),
        ],

        'entityrelations': [
            (r'(complements|extends|i(nstantiates|mp(lements|orts))|specializes)'
             r'(?=[(])', Keyword),
            # Numbers
            (r"0'.", Number),
            (r'0b[01]+', Number),
            (r'0o[0-7]+', Number),
            (r'0x[0-9a-fA-F]+', Number),
            (r'\d+\.?\d*((e|E)(\+|-)?\d+)?', Number),
            # Variables
            (r'([A-Z_][a-zA-Z0-9_]*)', Name.Variable),
            # Atoms
            (r"[a-z][a-zA-Z0-9_]*", Text),
            (r"'", String, 'quoted_atom'),
            # Strings
            (r'"(\\\\|\\"|[^"])*"', String),
            # End of entity-opening directive
            (r'([)]\.)', Text, 'root'),
            # Scope operator
            (r'(::)', Operator),
            # Ponctuation
            (r'[()\[\],.|]', Text),
            # Comments
            (r'%.*?\n', Comment),
            (r'/\*(.|\n)*?\*/',Comment),
            # Whitespace
            (r'\n', Text),
            (r'\s+', Text),
        ]
    }

    def analyse_text(text):
        if ':- object(' in text:
            return True
        if ':- protocol(' in text:
            return True
        if ':- category(' in text:
            return True
        return False


def _shortened(word):
    dpos = word.find('$')
    return '|'.join([word[:dpos] + word[dpos+1:i] + r'\b'
                     for i in range(len(word), dpos, -1)])
def _shortened_many(*words):
    return '|'.join(map(_shortened, words))

class GnuplotLexer(RegexLexer):
    """
    For `Gnuplot <http://gnuplot.info/>`_ plotting scripts.

    *New in Pygments 0.11.*
    """

    name = 'Gnuplot'
    aliases = ['gnuplot']
    filenames = ['*.plot', '*.plt']
    mimetypes = ['text/x-gnuplot']

    tokens = {
        'root': [
            include('whitespace'),
            (_shortened('bi$nd'), Keyword, 'bind'),
            (_shortened_many('ex$it', 'q$uit'), Keyword, 'quit'),
            (_shortened('f$it'), Keyword, 'fit'),
            (r'(if)(\s*)(\()', bygroups(Keyword, Text, Punctuation), 'if'),
            (r'else\b', Keyword),
            (_shortened('pa$use'), Keyword, 'pause'),
            (_shortened_many('p$lot', 'rep$lot', 'sp$lot'), Keyword, 'plot'),
            (_shortened('sa$ve'), Keyword, 'save'),
            (_shortened('se$t'), Keyword, ('genericargs', 'optionarg')),
            (_shortened_many('sh$ow', 'uns$et'),
             Keyword, ('noargs', 'optionarg')),
            (_shortened_many('low$er', 'ra$ise', 'ca$ll', 'cd$', 'cl$ear',
                             'h$elp', '\\?$', 'hi$story', 'l$oad', 'pr$int',
                             'pwd$', 're$read', 'res$et', 'scr$eendump',
                             'she$ll', 'sy$stem', 'up$date'),
             Keyword, 'genericargs'),
            (_shortened_many('pwd$', 're$read', 'res$et', 'scr$eendump',
                             'she$ll', 'test$'),
             Keyword, 'noargs'),
            ('([a-zA-Z_][a-zA-Z0-9_]*)(\s*)(=)',
             bygroups(Name.Variable, Text, Operator), 'genericargs'),
            ('([a-zA-Z_][a-zA-Z0-9_]*)(\s*\(.*?\)\s*)(=)',
             bygroups(Name.Function, Text, Operator), 'genericargs'),
            (r'@[a-zA-Z_][a-zA-Z0-9_]*', Name.Constant), # macros
            (r';', Keyword),
        ],
        'comment': [
            (r'[^\\\n]', Comment),
            (r'\\\n', Comment),
            (r'\\', Comment),
            # don't add the newline to the Comment token
            ('', Comment, '#pop'),
        ],
        'whitespace': [
            ('#', Comment, 'comment'),
            (r'[ \t\v\f]+', Text),
        ],
        'noargs': [
            include('whitespace'),
            # semicolon and newline end the argument list
            (r';', Punctuation, '#pop'),
            (r'\n', Text, '#pop'),
        ],
        'dqstring': [
            (r'"', String, '#pop'),
            (r'\\([\\abfnrtv"\']|x[a-fA-F0-9]{2,4}|[0-7]{1,3})', String.Escape),
            (r'[^\\"\n]+', String), # all other characters
            (r'\\\n', String), # line continuation
            (r'\\', String), # stray backslash
            (r'\n', String, '#pop'), # newline ends the string too
        ],
        'sqstring': [
            (r"''", String), # escaped single quote
            (r"'", String, '#pop'),
            (r"[^\\'\n]+", String), # all other characters
            (r'\\\n', String), # line continuation
            (r'\\', String), # normal backslash
            (r'\n', String, '#pop'), # newline ends the string too
        ],
        'genericargs': [
            include('noargs'),
            (r'"', String, 'dqstring'),
            (r"'", String, 'sqstring'),
            (r'(\d+\.\d*|\.\d+|\d+)[eE][+-]?\d+', Number.Float),
            (r'(\d+\.\d*|\.\d+)', Number.Float),
            (r'-?\d+', Number.Integer),
            ('[,.~!%^&*+=|?:<>/-]', Operator),
            ('[{}()\[\]]', Punctuation),
            (r'(eq|ne)\b', Operator.Word),
            (r'([a-zA-Z_][a-zA-Z0-9_]*)(\s*)(\()',
             bygroups(Name.Function, Text, Punctuation)),
            (r'[a-zA-Z_][a-zA-Z0-9_]*', Name),
            (r'@[a-zA-Z_][a-zA-Z0-9_]*', Name.Constant), # macros
            (r'\\\n', Text),
        ],
        'optionarg': [
            include('whitespace'),
            (_shortened_many(
                "a$ll","an$gles","ar$row","au$toscale","b$ars","bor$der",
                "box$width","cl$abel","c$lip","cn$trparam","co$ntour","da$ta",
                "data$file","dg$rid3d","du$mmy","enc$oding","dec$imalsign",
                "fit$","font$path","fo$rmat","fu$nction","fu$nctions","g$rid",
                "hid$den3d","his$torysize","is$osamples","k$ey","keyt$itle",
                "la$bel","li$nestyle","ls$","loa$dpath","loc$ale","log$scale",
                "mac$ros","map$ping","map$ping3d","mar$gin","lmar$gin",
                "rmar$gin","tmar$gin","bmar$gin","mo$use","multi$plot",
                "mxt$ics","nomxt$ics","mx2t$ics","nomx2t$ics","myt$ics",
                "nomyt$ics","my2t$ics","nomy2t$ics","mzt$ics","nomzt$ics",
                "mcbt$ics","nomcbt$ics","of$fsets","or$igin","o$utput",
                "pa$rametric","pm$3d","pal$ette","colorb$ox","p$lot",
                "poi$ntsize","pol$ar","pr$int","obj$ect","sa$mples","si$ze",
                "st$yle","su$rface","table$","t$erminal","termo$ptions","ti$cs",
                "ticsc$ale","ticsl$evel","timef$mt","tim$estamp","tit$le",
                "v$ariables","ve$rsion","vi$ew","xyp$lane","xda$ta","x2da$ta",
                "yda$ta","y2da$ta","zda$ta","cbda$ta","xl$abel","x2l$abel",
                "yl$abel","y2l$abel","zl$abel","cbl$abel","xti$cs","noxti$cs",
                "x2ti$cs","nox2ti$cs","yti$cs","noyti$cs","y2ti$cs","noy2ti$cs",
                "zti$cs","nozti$cs","cbti$cs","nocbti$cs","xdti$cs","noxdti$cs",
                "x2dti$cs","nox2dti$cs","ydti$cs","noydti$cs","y2dti$cs",
                "noy2dti$cs","zdti$cs","nozdti$cs","cbdti$cs","nocbdti$cs",
                "xmti$cs","noxmti$cs","x2mti$cs","nox2mti$cs","ymti$cs",
                "noymti$cs","y2mti$cs","noy2mti$cs","zmti$cs","nozmti$cs",
                "cbmti$cs","nocbmti$cs","xr$ange","x2r$ange","yr$ange",
                "y2r$ange","zr$ange","cbr$ange","rr$ange","tr$ange","ur$ange",
                "vr$ange","xzeroa$xis","x2zeroa$xis","yzeroa$xis","y2zeroa$xis",
                "zzeroa$xis","zeroa$xis","z$ero"), Name.Builtin, '#pop'),
        ],
        'bind': [
            ('!', Keyword, '#pop'),
            (_shortened('all$windows'), Name.Builtin),
            include('genericargs'),
        ],
        'quit': [
            (r'gnuplot\b', Keyword),
            include('noargs'),
        ],
        'fit': [
            (r'via\b', Name.Builtin),
            include('plot'),
        ],
        'if': [
            (r'\)', Punctuation, '#pop'),
            include('genericargs'),
        ],
        'pause': [
            (r'(mouse|any|button1|button2|button3)\b', Name.Builtin),
            (_shortened('key$press'), Name.Builtin),
            include('genericargs'),
        ],
        'plot': [
            (_shortened_many('ax$es', 'axi$s', 'bin$ary', 'ev$ery', 'i$ndex',
                             'mat$rix', 's$mooth', 'thru$', 't$itle',
                             'not$itle', 'u$sing', 'w$ith'),
             Name.Builtin),
            include('genericargs'),
        ],
        'save': [
            (_shortened_many('f$unctions', 's$et', 't$erminal', 'v$ariables'),
             Name.Builtin),
            include('genericargs'),
        ],
    }


class PovrayLexer(RegexLexer):
    """
    For `Persistence of Vision Raytracer <http://www.povray.org/>`_ files.

    *New in Pygments 0.11.*
    """
    name = 'POVRay'
    aliases = ['pov']
    filenames = ['*.pov', '*.inc']
    mimetypes = ['text/x-povray']

    tokens = {
        'root': [
            (r'/\*[\w\W]*?\*/', Comment.Multiline),
            (r'//.*\n', Comment.Single),
            (r'(?s)"(?:\\.|[^"\\])+"', String.Double),
            (r'#(debug|default|else|end|error|fclose|fopen|ifdef|ifndef|'
             r'include|range|read|render|statistics|switch|undef|version|'
             r'warning|while|write|define|macro|local|declare)\b',
             Comment.Preproc),
            (r'\b(aa_level|aa_threshold|abs|acos|acosh|adaptive|adc_bailout|'
             r'agate|agate_turb|all|alpha|ambient|ambient_light|angle|'
             r'aperture|arc_angle|area_light|asc|asin|asinh|assumed_gamma|'
             r'atan|atan2|atanh|atmosphere|atmospheric_attenuation|'
             r'attenuating|average|background|black_hole|blue|blur_samples|'
             r'bounded_by|box_mapping|bozo|break|brick|brick_size|'
             r'brightness|brilliance|bumps|bumpy1|bumpy2|bumpy3|bump_map|'
             r'bump_size|case|caustics|ceil|checker|chr|clipped_by|clock|'
             r'color|color_map|colour|colour_map|component|composite|concat|'
             r'confidence|conic_sweep|constant|control0|control1|cos|cosh|'
             r'count|crackle|crand|cube|cubic_spline|cylindrical_mapping|'
             r'debug|declare|default|degrees|dents|diffuse|direction|'
             r'distance|distance_maximum|div|dust|dust_type|eccentricity|'
             r'else|emitting|end|error|error_bound|exp|exponent|'
             r'fade_distance|fade_power|falloff|falloff_angle|false|'
             r'file_exists|filter|finish|fisheye|flatness|flip|floor|'
             r'focal_point|fog|fog_alt|fog_offset|fog_type|frequency|gif|'
             r'global_settings|glowing|gradient|granite|gray_threshold|'
             r'green|halo|hexagon|hf_gray_16|hierarchy|hollow|hypercomplex|'
             r'if|ifdef|iff|image_map|incidence|include|int|interpolate|'
             r'inverse|ior|irid|irid_wavelength|jitter|lambda|leopard|'
             r'linear|linear_spline|linear_sweep|location|log|looks_like|'
             r'look_at|low_error_factor|mandel|map_type|marble|material_map|'
             r'matrix|max|max_intersections|max_iteration|max_trace_level|'
             r'max_value|metallic|min|minimum_reuse|mod|mortar|'
             r'nearest_count|no|normal|normal_map|no_shadow|number_of_waves|'
             r'octaves|off|offset|omega|omnimax|on|once|onion|open|'
             r'orthographic|panoramic|pattern1|pattern2|pattern3|'
             r'perspective|pgm|phase|phong|phong_size|pi|pigment|'
             r'pigment_map|planar_mapping|png|point_at|pot|pow|ppm|'
             r'precision|pwr|quadratic_spline|quaternion|quick_color|'
             r'quick_colour|quilted|radial|radians|radiosity|radius|rainbow|'
             r'ramp_wave|rand|range|reciprocal|recursion_limit|red|'
             r'reflection|refraction|render|repeat|rgb|rgbf|rgbft|rgbt|'
             r'right|ripples|rotate|roughness|samples|scale|scallop_wave|'
             r'scattering|seed|shadowless|sin|sine_wave|sinh|sky|sky_sphere|'
             r'slice|slope_map|smooth|specular|spherical_mapping|spiral|'
             r'spiral1|spiral2|spotlight|spotted|sqr|sqrt|statistics|str|'
             r'strcmp|strength|strlen|strlwr|strupr|sturm|substr|switch|sys|'
             r't|tan|tanh|test_camera_1|test_camera_2|test_camera_3|'
             r'test_camera_4|texture|texture_map|tga|thickness|threshold|'
             r'tightness|tile2|tiles|track|transform|translate|transmit|'
             r'triangle_wave|true|ttf|turbulence|turb_depth|type|'
             r'ultra_wide_angle|up|use_color|use_colour|use_index|u_steps|'
             r'val|variance|vaxis_rotate|vcross|vdot|version|vlength|'
             r'vnormalize|volume_object|volume_rendered|vol_with_light|'
             r'vrotate|v_steps|warning|warp|water_level|waves|while|width|'
             r'wood|wrinkles|yes)\b', Keyword),
            (r'(bicubic_patch|blob|box|camera|cone|cubic|cylinder|difference|'
             r'disc|height_field|intersection|julia_fractal|lathe|'
             r'light_source|merge|mesh|object|plane|poly|polygon|prism|'
             r'quadric|quartic|smooth_triangle|sor|sphere|superellipsoid|'
             r'text|torus|triangle|union)\b', Name.Builtin),
            # TODO: <=, etc
            (r'[\[\](){}<>;,]', Punctuation),
            (r'[-+*/=]', Operator),
            (r'\b(x|y|z|u|v)\b', Name.Builtin.Pseudo),
            (r'[a-zA-Z_][a-zA-Z_0-9]*', Name),
            (r'[0-9]+\.[0-9]*', Number.Float),
            (r'\.[0-9]+', Number.Float),
            (r'[0-9]+', Number.Integer),
            (r'\s+', Text),
        ]
    }


class AppleScriptLexer(RegexLexer):
    """
    For `AppleScript source code
    <http://developer.apple.com/documentation/AppleScript/
    Conceptual/AppleScriptLangGuide>`_,
    including `AppleScript Studio
    <http://developer.apple.com/documentation/AppleScript/
    Reference/StudioReference>`_.
    Contributed by Andreas Amann <aamann@mac.com>.
    """

    name = 'AppleScript'
    aliases = ['applescript']
    filenames = ['*.applescript']

    flags = re.MULTILINE | re.DOTALL

    Identifiers = r'[a-zA-Z]\w*'
    Literals = ['AppleScript', 'current application', 'false', 'linefeed',
                'missing value', 'pi','quote', 'result', 'return', 'space',
                'tab', 'text item delimiters', 'true', 'version']
    Classes = ['alias ', 'application ', 'boolean ', 'class ', 'constant ',
               'date ', 'file ', 'integer ', 'list ', 'number ', 'POSIX file ',
               'real ', 'record ', 'reference ', 'RGB color ', 'script ',
               'text ', 'unit types', '(?:Unicode )?text', 'string']
    BuiltIn = ['attachment', 'attribute run', 'character', 'day', 'month',
               'paragraph', 'word', 'year']
    HandlerParams = ['about', 'above', 'against', 'apart from', 'around',
                     'aside from', 'at', 'below', 'beneath', 'beside',
                     'between', 'for', 'given', 'instead of', 'on', 'onto',
                     'out of', 'over', 'since']
    Commands = ['ASCII (character|number)', 'activate', 'beep', 'choose URL',
                'choose application', 'choose color', 'choose file( name)?',
                'choose folder', 'choose from list',
                'choose remote application', 'clipboard info',
                'close( access)?', 'copy', 'count', 'current date', 'delay',
                'delete', 'display (alert|dialog)', 'do shell script',
                'duplicate', 'exists', 'get eof', 'get volume settings',
                'info for', 'launch', 'list (disks|folder)', 'load script',
                'log', 'make', 'mount volume', 'new', 'offset',
                'open( (for access|location))?', 'path to', 'print', 'quit',
                'random number', 'read', 'round', 'run( script)?',
                'say', 'scripting components',
                'set (eof|the clipboard to|volume)', 'store script',
                'summarize', 'system attribute', 'system info',
                'the clipboard', 'time to GMT', 'write', 'quoted form']
    References = ['(in )?back of', '(in )?front of', '[0-9]+(st|nd|rd|th)',
                  'first', 'second', 'third', 'fourth', 'fifth', 'sixth',
                  'seventh', 'eighth', 'ninth', 'tenth', 'after', 'back',
                  'before', 'behind', 'every', 'front', 'index', 'last',
                  'middle', 'some', 'that', 'through', 'thru', 'where', 'whose']
    Operators = ["and", "or", "is equal", "equals", "(is )?equal to", "is not",
                 "isn't", "isn't equal( to)?", "is not equal( to)?",
                 "doesn't equal", "does not equal", "(is )?greater than",
                 "comes after", "is not less than or equal( to)?",
                 "isn't less than or equal( to)?", "(is )?less than",
                 "comes before", "is not greater than or equal( to)?",
                 "isn't greater than or equal( to)?",
                 "(is  )?greater than or equal( to)?", "is not less than",
                 "isn't less than", "does not come before",
                 "doesn't come before", "(is )?less than or equal( to)?",
                 "is not greater than", "isn't greater than",
                 "does not come after", "doesn't come after", "starts? with",
                 "begins? with", "ends? with", "contains?", "does not contain",
                 "doesn't contain", "is in", "is contained by", "is not in",
                 "is not contained by", "isn't contained by", "div", "mod",
                 "not", "(a  )?(ref( to)?|reference to)", "is", "does"]
    Control = ['considering', 'else', 'error', 'exit', 'from', 'if',
               'ignoring', 'in', 'repeat', 'tell', 'then', 'times', 'to',
               'try', 'until', 'using terms from', 'while', 'whith',
               'with timeout( of)?', 'with transaction', 'by', 'continue',
               'end', 'its?', 'me', 'my', 'return', 'of' , 'as']
    Declarations = ['global', 'local', 'prop(erty)?', 'set', 'get']
    Reserved = ['but', 'put', 'returning', 'the']
    StudioClasses = ['action cell', 'alert reply', 'application', 'box',
                     'browser( cell)?', 'bundle', 'button( cell)?', 'cell',
                     'clip view', 'color well', 'color-panel',
                     'combo box( item)?', 'control',
                     'data( (cell|column|item|row|source))?', 'default entry',
                     'dialog reply', 'document', 'drag info', 'drawer',
                     'event', 'font(-panel)?', 'formatter',
                     'image( (cell|view))?', 'matrix', 'menu( item)?', 'item',
                     'movie( view)?', 'open-panel', 'outline view', 'panel',
                     'pasteboard', 'plugin', 'popup button',
                     'progress indicator', 'responder', 'save-panel',
                     'scroll view', 'secure text field( cell)?', 'slider',
                     'sound', 'split view', 'stepper', 'tab view( item)?',
                     'table( (column|header cell|header view|view))',
                     'text( (field( cell)?|view))?', 'toolbar( item)?',
                     'user-defaults', 'view', 'window']
    StudioEvents = ['accept outline drop', 'accept table drop', 'action',
                    'activated', 'alert ended', 'awake from nib', 'became key',
                    'became main', 'begin editing', 'bounds changed',
                    'cell value', 'cell value changed', 'change cell value',
                    'change item value', 'changed', 'child of item',
                    'choose menu item', 'clicked', 'clicked toolbar item',
                    'closed', 'column clicked', 'column moved',
                    'column resized', 'conclude drop', 'data representation',
                    'deminiaturized', 'dialog ended', 'document nib name',
                    'double clicked', 'drag( (entered|exited|updated))?',
                    'drop', 'end editing', 'exposed', 'idle', 'item expandable',
                    'item value', 'item value changed', 'items changed',
                    'keyboard down', 'keyboard up', 'launched',
                    'load data representation', 'miniaturized', 'mouse down',
                    'mouse dragged', 'mouse entered', 'mouse exited',
                    'mouse moved', 'mouse up', 'moved',
                    'number of browser rows', 'number of items',
                    'number of rows', 'open untitled', 'opened', 'panel ended',
                    'parameters updated', 'plugin loaded', 'prepare drop',
                    'prepare outline drag', 'prepare outline drop',
                    'prepare table drag', 'prepare table drop',
                    'read from file', 'resigned active', 'resigned key',
                    'resigned main', 'resized( sub views)?',
                    'right mouse down', 'right mouse dragged',
                    'right mouse up', 'rows changed', 'scroll wheel',
                    'selected tab view item', 'selection changed',
                    'selection changing', 'should begin editing',
                    'should close', 'should collapse item',
                    'should end editing', 'should expand item',
                    'should open( untitled)?',
                    'should quit( after last window closed)?',
                    'should select column', 'should select item',
                    'should select row', 'should select tab view item',
                    'should selection change', 'should zoom', 'shown',
                    'update menu item', 'update parameters',
                    'update toolbar item', 'was hidden', 'was miniaturized',
                    'will become active', 'will close', 'will dismiss',
                    'will display browser cell', 'will display cell',
                    'will display item cell', 'will display outline cell',
                    'will finish launching', 'will hide', 'will miniaturize',
                    'will move', 'will open', 'will pop up', 'will quit',
                    'will resign active', 'will resize( sub views)?',
                    'will select tab view item', 'will show', 'will zoom',
                    'write to file', 'zoomed']
    StudioCommands = ['animate', 'append', 'call method', 'center',
                      'close drawer', 'close panel', 'display',
                      'display alert', 'display dialog', 'display panel', 'go',
                      'hide', 'highlight', 'increment', 'item for',
                      'load image', 'load movie', 'load nib', 'load panel',
                      'load sound', 'localized string', 'lock focus', 'log',
                      'open drawer', 'path for', 'pause', 'perform action',
                      'play', 'register', 'resume', 'scroll', 'select( all)?',
                      'show', 'size to fit', 'start', 'step back',
                      'step forward', 'stop', 'synchronize', 'unlock focus',
                      'update']
    StudioProperties = ['accepts arrow key', 'action method', 'active',
                        'alignment', 'allowed identifiers',
                        'allows branch selection', 'allows column reordering',
                        'allows column resizing', 'allows column selection',
                        'allows customization',
                        'allows editing text attributes',
                        'allows empty selection', 'allows mixed state',
                        'allows multiple selection', 'allows reordering',
                        'allows undo', 'alpha( value)?', 'alternate image',
                        'alternate increment value', 'alternate title',
                        'animation delay', 'associated file name',
                        'associated object', 'auto completes', 'auto display',
                        'auto enables items', 'auto repeat',
                        'auto resizes( outline column)?',
                        'auto save expanded items', 'auto save name',
                        'auto save table columns', 'auto saves configuration',
                        'auto scroll', 'auto sizes all columns to fit',
                        'auto sizes cells', 'background color', 'bezel state',
                        'bezel style', 'bezeled', 'border rect', 'border type',
                        'bordered', 'bounds( rotation)?', 'box type',
                        'button returned', 'button type',
                        'can choose directories', 'can choose files',
                        'can draw', 'can hide',
                        'cell( (background color|size|type))?', 'characters',
                        'class', 'click count', 'clicked( data)? column',
                        'clicked data item', 'clicked( data)? row',
                        'closeable', 'collating', 'color( (mode|panel))',
                        'command key down', 'configuration',
                        'content(s| (size|view( margins)?))?', 'context',
                        'continuous', 'control key down', 'control size',
                        'control tint', 'control view',
                        'controller visible', 'coordinate system',
                        'copies( on scroll)?', 'corner view', 'current cell',
                        'current column', 'current( field)?  editor',
                        'current( menu)? item', 'current row',
                        'current tab view item', 'data source',
                        'default identifiers', 'delta (x|y|z)',
                        'destination window', 'directory', 'display mode',
                        'displayed cell', 'document( (edited|rect|view))?',
                        'double value', 'dragged column', 'dragged distance',
                        'dragged items', 'draws( cell)? background',
                        'draws grid', 'dynamically scrolls', 'echos bullets',
                        'edge', 'editable', 'edited( data)? column',
                        'edited data item', 'edited( data)? row', 'enabled',
                        'enclosing scroll view', 'ending page',
                        'error handling', 'event number', 'event type',
                        'excluded from windows menu', 'executable path',
                        'expanded', 'fax number', 'field editor', 'file kind',
                        'file name', 'file type', 'first responder',
                        'first visible column', 'flipped', 'floating',
                        'font( panel)?', 'formatter', 'frameworks path',
                        'frontmost', 'gave up', 'grid color', 'has data items',
                        'has horizontal ruler', 'has horizontal scroller',
                        'has parent data item', 'has resize indicator',
                        'has shadow', 'has sub menu', 'has vertical ruler',
                        'has vertical scroller', 'header cell', 'header view',
                        'hidden', 'hides when deactivated', 'highlights by',
                        'horizontal line scroll', 'horizontal page scroll',
                        'horizontal ruler view', 'horizontally resizable',
                        'icon image', 'id', 'identifier',
                        'ignores multiple clicks',
                        'image( (alignment|dims when disabled|frame style|'
                            'scaling))?',
                        'imports graphics', 'increment value',
                        'indentation per level', 'indeterminate', 'index',
                        'integer value', 'intercell spacing', 'item height',
                        'key( (code|equivalent( modifier)?|window))?',
                        'knob thickness', 'label', 'last( visible)? column',
                        'leading offset', 'leaf', 'level', 'line scroll',
                        'loaded', 'localized sort', 'location', 'loop mode',
                        'main( (bunde|menu|window))?', 'marker follows cell',
                        'matrix mode', 'maximum( content)? size',
                        'maximum visible columns',
                        'menu( form representation)?', 'miniaturizable',
                        'miniaturized', 'minimized image', 'minimized title',
                        'minimum column width', 'minimum( content)? size',
                        'modal', 'modified', 'mouse down state',
                        'movie( (controller|file|rect))?', 'muted', 'name',
                        'needs display', 'next state', 'next text',
                        'number of tick marks', 'only tick mark values',
                        'opaque', 'open panel', 'option key down',
                        'outline table column', 'page scroll', 'pages across',
                        'pages down', 'palette label', 'pane splitter',
                        'parent data item', 'parent window', 'pasteboard',
                        'path( (names|separator))?', 'playing',
                        'plays every frame', 'plays selection only', 'position',
                        'preferred edge', 'preferred type', 'pressure',
                        'previous text', 'prompt', 'properties',
                        'prototype cell', 'pulls down', 'rate',
                        'released when closed', 'repeated',
                        'requested print time', 'required file type',
                        'resizable', 'resized column', 'resource path',
                        'returns records', 'reuses columns', 'rich text',
                        'roll over', 'row height', 'rulers visible',
                        'save panel', 'scripts path', 'scrollable',
                        'selectable( identifiers)?', 'selected cell',
                        'selected( data)? columns?', 'selected data items?',
                        'selected( data)? rows?', 'selected item identifier',
                        'selection by rect', 'send action on arrow key',
                        'sends action when done editing', 'separates columns',
                        'separator item', 'sequence number', 'services menu',
                        'shared frameworks path', 'shared support path',
                        'sheet', 'shift key down', 'shows alpha',
                        'shows state by', 'size( mode)?',
                        'smart insert delete enabled', 'sort case sensitivity',
                        'sort column', 'sort order', 'sort type',
                        'sorted( data rows)?', 'sound', 'source( mask)?',
                        'spell checking enabled', 'starting page', 'state',
                        'string value', 'sub menu', 'super menu', 'super view',
                        'tab key traverses cells', 'tab state', 'tab type',
                        'tab view', 'table view', 'tag', 'target( printer)?',
                        'text color', 'text container insert',
                        'text container origin', 'text returned',
                        'tick mark position', 'time stamp',
                        'title(d| (cell|font|height|position|rect))?',
                        'tool tip', 'toolbar', 'trailing offset', 'transparent',
                        'treat packages as directories', 'truncated labels',
                        'types', 'unmodified characters', 'update views',
                        'use sort indicator', 'user defaults',
                        'uses data source', 'uses ruler',
                        'uses threaded animation',
                        'uses title from previous column', 'value wraps',
                        'version',
                        'vertical( (line scroll|page scroll|ruler view))?',
                        'vertically resizable', 'view',
                        'visible( document rect)?', 'volume', 'width', 'window',
                        'windows menu', 'wraps', 'zoomable', 'zoomed']

    tokens = {
        'root': [
            (r'\s+', Text),
            (ur'¬\n', String.Escape),
            (r"'s\s+", Text), # This is a possessive, consider moving
            (r'(--|#).*?$', Comment),
            (r'\(\*', Comment.Multiline, 'comment'),
            (r'[\(\){}!,.:]', Punctuation),
            (ur'(«)([^»]+)(»)',
             bygroups(Text, Name.Builtin, Text)),
            (r'\b((?:considering|ignoring)\s*)'
             r'(application responses|case|diacriticals|hyphens|'
             r'numeric strings|punctuation|white space)',
             bygroups(Keyword, Name.Builtin)),
            (ur'(-|\*|\+|&|≠|>=?|<=?|=|≥|≤|/|÷|\^)', Operator),
            (r"\b(%s)\b" % '|'.join(Operators), Operator.Word),
            (r'^(\s*(?:on|end)\s+)'
             r'(%s)' % '|'.join(StudioEvents[::-1]),
             bygroups(Keyword, Name.Function)),
            (r'^(\s*)(in|on|script|to)(\s+)', bygroups(Text, Keyword, Text)),
            (r'\b(as )(%s)\b' % '|'.join(Classes),
             bygroups(Keyword, Name.Class)),
            (r'\b(%s)\b' % '|'.join(Literals), Name.Constant),
            (r'\b(%s)\b' % '|'.join(Commands), Name.Builtin),
            (r'\b(%s)\b' % '|'.join(Control), Keyword),
            (r'\b(%s)\b' % '|'.join(Declarations), Keyword),
            (r'\b(%s)\b' % '|'.join(Reserved), Name.Builtin),
            (r'\b(%s)s?\b' % '|'.join(BuiltIn), Name.Builtin),
            (r'\b(%s)\b' % '|'.join(HandlerParams), Name.Builtin),
            (r'\b(%s)\b' % '|'.join(StudioProperties), Name.Attribute),
            (r'\b(%s)s?\b' % '|'.join(StudioClasses), Name.Builtin),
            (r'\b(%s)\b' % '|'.join(StudioCommands), Name.Builtin),
            (r'\b(%s)\b' % '|'.join(References), Name.Builtin),
            (r'"(\\\\|\\"|[^"])*"', String.Double),
            (r'\b(%s)\b' % Identifiers, Name.Variable),
            (r'[-+]?(\d+\.\d*|\d*\.\d+)(E[-+][0-9]+)?', Number.Float),
            (r'[-+]?\d+', Number.Integer),
        ],
        'comment': [
            ('\(\*', Comment.Multiline, '#push'),
            ('\*\)', Comment.Multiline, '#pop'),
            ('[^*(]+', Comment.Multiline),
            ('[*(]', Comment.Multiline),
        ],
    }


class ModelicaLexer(RegexLexer):
    """
    For `Modelica <http://www.modelica.org/>`_ source code.

    *New in Pygments 1.1.*
    """
    name = 'Modelica'
    aliases = ['modelica']
    filenames = ['*.mo']
    mimetypes = ['text/x-modelica']

    flags = re.IGNORECASE | re.DOTALL

    tokens = {
        'whitespace': [
            (r'\n', Text),
            (r'\s+', Text),
            (r'\\\n', Text), # line continuation
            (r'//(\n|(.|\n)*?[^\\]\n)', Comment),
            (r'/(\\\n)?\*(.|\n)*?\*(\\\n)?/', Comment),
        ],
        'statements': [
            (r'"', String, 'string'),
            (r'(\d+\.\d*|\.\d+|\d+|\d.)[eE][+-]?\d+[lL]?', Number.Float),
            (r'(\d+\.\d*|\.\d+)', Number.Float),
            (r'\d+[Ll]?', Number.Integer),
            (r'[~!%^&*+=|?:<>/-]', Operator),
            (r'[()\[\]{},.;]', Punctuation),
            (r'(true|false|NULL|Real|Integer|Boolean)\b', Name.Builtin),
            (r"([a-zA-Z_][\w]*|'[a-zA-Z_\+\-\*\/\^][\w]*')"
             r"(\.([a-zA-Z_][\w]*|'[a-zA-Z_\+\-\*\/\^][\w]*'))+", Name.Class),
            (r"('[\w\+\-\*\/\^]+'|\w+)", Name),
        ],
        'root': [
            include('whitespace'),
            include('keywords'),
            include('functions'),
            include('operators'),
            include('classes'),
            (r'("<html>|<html>)', Name.Tag, 'html-content'),
            include('statements'),
        ],
        'keywords': [
            (r'(algorithm|annotation|break|connect|constant|constrainedby|'
            r'discrete|each|else|elseif|elsewhen|encapsulated|enumeration|'
            r'end|equation|exit|expandable|extends|'
            r'external|false|final|flow|for|if|import|impure|in|initial\sequation|'
            r'inner|input|loop|nondiscrete|outer|output|parameter|partial|'
            r'protected|public|pure|redeclare|replaceable|stream|time|then|true|'
            r'when|while|within)\b', Keyword),
        ],
        'functions': [
            (r'(abs|acos|acosh|asin|asinh|atan|atan2|atan3|ceil|cos|cosh|'
             r'cross|div|exp|floor|getInstanceName|log|log10|mod|rem|'
             r'semiLinear|sign|sin|sinh|size|spatialDistribution|sqrt|tan|'
             r'tanh|zeros)\b', Name.Function),
        ],
        'operators': [
            (r'(actualStream|and|assert|cardinality|change|Clock|delay|der|edge|'
             r'hold|homotopy|initial|inStream|noEvent|not|or|pre|previous|reinit|'
             r'return|sample|smooth|spatialDistribution|subSample|terminal|'
             r'terminate)\b', Name.Builtin),
        ],
        'classes': [
            (r'(block|class|connector|function|model|package|'
             r'record|type)(\s+)([A-Za-z_]+)',
             bygroups(Keyword, Text, Name.Class))
        ],
        'string': [
            (r'"', String, '#pop'),
            (r'\\([\\abfnrtv"\']|x[a-fA-F0-9]{2,4}|[0-7]{1,3})',
             String.Escape),
            (r'[^\\"\n]+', String), # all other characters
            (r'\\\n', String), # line continuation
            (r'\\', String), # stray backslash
        ],
        'html-content': [
            (r'<\s*/\s*html\s*>', Name.Tag, '#pop'),
            (r'.+?(?=<\s*/\s*html\s*>)', using(HtmlLexer)),
        ]
    }


class RebolLexer(RegexLexer):
    """
    A `REBOL <http://www.rebol.com/>`_ lexer.

    *New in Pygments 1.1.*
    """
    name = 'REBOL'
    aliases = ['rebol']
    filenames = ['*.r', '*.r3']
    mimetypes = ['text/x-rebol']

    flags = re.IGNORECASE | re.MULTILINE

    re.IGNORECASE

    escape_re = r'(?:\^\([0-9a-fA-F]{1,4}\)*)'

    def word_callback(lexer, match):
        word = match.group()

        if re.match(".*:$", word):
            yield match.start(), Generic.Subheading, word
        elif re.match(
            r'(native|alias|all|any|as-string|as-binary|bind|bound\?|case|'
            r'catch|checksum|comment|debase|dehex|exclude|difference|disarm|'
            r'either|else|enbase|foreach|remove-each|form|free|get|get-env|if|'
            r'in|intersect|loop|minimum-of|maximum-of|mold|new-line|'
            r'new-line\?|not|now|prin|print|reduce|compose|construct|repeat|'
            r'reverse|save|script\?|set|shift|switch|throw|to-hex|trace|try|'
            r'type\?|union|unique|unless|unprotect|unset|until|use|value\?|'
            r'while|compress|decompress|secure|open|close|read|read-io|'
            r'write-io|write|update|query|wait|input\?|exp|log-10|log-2|'
            r'log-e|square-root|cosine|sine|tangent|arccosine|arcsine|'
            r'arctangent|protect|lowercase|uppercase|entab|detab|connected\?|'
            r'browse|launch|stats|get-modes|set-modes|to-local-file|'
            r'to-rebol-file|encloak|decloak|create-link|do-browser|bind\?|'
            r'hide|draw|show|size-text|textinfo|offset-to-caret|'
            r'caret-to-offset|local-request-file|rgb-to-hsv|hsv-to-rgb|'
            r'crypt-strength\?|dh-make-key|dh-generate-key|dh-compute-key|'
            r'dsa-make-key|dsa-generate-key|dsa-make-signature|'
            r'dsa-verify-signature|rsa-make-key|rsa-generate-key|'
            r'rsa-encrypt)$', word):
            yield match.start(), Name.Builtin, word
        elif re.match(
            r'(add|subtract|multiply|divide|remainder|power|and~|or~|xor~|'
            r'minimum|maximum|negate|complement|absolute|random|head|tail|'
            r'next|back|skip|at|pick|first|second|third|fourth|fifth|sixth|'
            r'seventh|eighth|ninth|tenth|last|path|find|select|make|to|copy\*|'
            r'insert|remove|change|poke|clear|trim|sort|min|max|abs|cp|'
            r'copy)$', word):
            yield match.start(), Name.Function, word
        elif re.match(
            r'(error|source|input|license|help|install|echo|Usage|with|func|'
            r'throw-on-error|function|does|has|context|probe|\?\?|as-pair|'
            r'mod|modulo|round|repend|about|set-net|append|join|rejoin|reform|'
            r'remold|charset|array|replace|move|extract|forskip|forall|alter|'
            r'first+|also|take|for|forever|dispatch|attempt|what-dir|'
            r'change-dir|clean-path|list-dir|dirize|rename|split-path|delete|'
            r'make-dir|delete-dir|in-dir|confirm|dump-obj|upgrade|what|'
            r'build-tag|process-source|build-markup|decode-cgi|read-cgi|'
            r'write-user|save-user|set-user-name|protect-system|parse-xml|'
            r'cvs-date|cvs-version|do-boot|get-net-info|desktop|layout|'
            r'scroll-para|get-face|alert|set-face|uninstall|unfocus|'
            r'request-dir|center-face|do-events|net-error|decode-url|'
            r'parse-header|parse-header-date|parse-email-addrs|import-email|'
            r'send|build-attach-body|resend|show-popup|hide-popup|open-events|'
            r'find-key-face|do-face|viewtop|confine|find-window|'
            r'insert-event-func|remove-event-func|inform|dump-pane|dump-face|'
            r'flag-face|deflag-face|clear-fields|read-net|vbug|path-thru|'
            r'read-thru|load-thru|do-thru|launch-thru|load-image|'
            r'request-download|do-face-alt|set-font|set-para|get-style|'
            r'set-style|make-face|stylize|choose|hilight-text|hilight-all|'
            r'unlight-text|focus|scroll-drag|clear-face|reset-face|scroll-face|'
            r'resize-face|load-stock|load-stock-block|notify|request|flash|'
            r'request-color|request-pass|request-text|request-list|'
            r'request-date|request-file|dbug|editor|link-relative-path|'
            r'emailer|parse-error)$', word):
            yield match.start(), Keyword.Namespace, word
        elif re.match(
            r'(halt|quit|do|load|q|recycle|call|run|ask|parse|view|unview|'
            r'return|exit|break)$', word):
            yield match.start(), Name.Exception, word
        elif re.match('REBOL$', word):
            yield match.start(), Generic.Heading, word
        elif re.match("to-.*", word):
            yield match.start(), Keyword, word
        elif re.match('(\+|-|\*|/|//|\*\*|and|or|xor|=\?|=|==|<>|<|>|<=|>=)$',
                      word):
            yield match.start(), Operator, word
        elif re.match(".*\?$", word):
            yield match.start(), Keyword, word
        elif re.match(".*\!$", word):
            yield match.start(), Keyword.Type, word
        elif re.match("'.*", word):
            yield match.start(), Name.Variable.Instance, word # lit-word
        elif re.match("#.*", word):
            yield match.start(), Name.Label, word # issue
        elif re.match("%.*", word):
            yield match.start(), Name.Decorator, word # file
        else:
            yield match.start(), Name.Variable, word

    tokens = {
        'root': [
            (r'REBOL', Generic.Strong, 'script'),
            (r'R', Comment),
            (r'[^R]+', Comment),
        ],
        'script': [
            (r'\s+', Text),
            (r'#"', String.Char, 'char'),
            (r'#{[0-9a-fA-F]*}', Number.Hex),
            (r'2#{', Number.Hex, 'bin2'),
            (r'64#{[0-9a-zA-Z+/=\s]*}', Number.Hex),
            (r'"', String, 'string'),
            (r'{', String, 'string2'),
            (r';#+.*\n', Comment.Special),
            (r';\*+.*\n', Comment.Preproc),
            (r';.*\n', Comment),
            (r'%"', Name.Decorator, 'stringFile'),
            (r'%[^(\^{^")\s\[\]]+', Name.Decorator),
            (r'<[a-zA-Z0-9:._-]*>', Name.Tag),
            (r'<[^(<>\s")]+', Name.Tag, 'tag'),
            (r'[+-]?([a-zA-Z]{1,3})?\$\d+(\.\d+)?', Number.Float), # money
            (r'[+-]?\d+\:\d+(\:\d+)?(\.\d+)?', String.Other), # time
            (r'\d+\-[0-9a-zA-Z]+\-\d+(\/\d+\:\d+(\:\d+)?'
             r'([\.\d+]?([+-]?\d+:\d+)?)?)?', String.Other), # date
            (r'\d+(\.\d+)+\.\d+', Keyword.Constant), # tuple
            (r'\d+[xX]\d+', Keyword.Constant), # pair
            (r'[+-]?\d+(\'\d+)?([\.,]\d*)?[eE][+-]?\d+', Number.Float),
            (r'[+-]?\d+(\'\d+)?[\.,]\d*', Number.Float),
            (r'[+-]?\d+(\'\d+)?', Number),
            (r'[\[\]\(\)]', Generic.Strong),
            (r'[a-zA-Z]+[^(\^{"\s:)]*://[^(\^{"\s)]*', Name.Decorator), # url
            (r'mailto:[^(\^{"@\s)]+@[^(\^{"@\s)]+', Name.Decorator), # url
            (r'[^(\^{"@\s)]+@[^(\^{"@\s)]+', Name.Decorator), # email
            (r'comment\s', Comment, 'comment'),
            (r'/[^(\^{^")\s/[\]]*', Name.Attribute),
            (r'([^(\^{^")\s/[\]]+)(?=[:({"\s/\[\]])', word_callback),
            (r'([^(\^{^")\s]+)', Text),
        ],
        'string': [
            (r'[^(\^")]+', String),
            (escape_re, String.Escape),
            (r'[\(|\)]+', String),
            (r'\^.', String.Escape),
            (r'"', String, '#pop'),
        ],
        'string2': [
            (r'[^(\^{^})]+', String),
            (escape_re, String.Escape),
            (r'[\(|\)]+', String),
            (r'\^.', String.Escape),
            (r'{', String, '#push'),
            (r'}', String, '#pop'),
        ],
        'stringFile': [
            (r'[^(\^")]+', Name.Decorator),
            (escape_re, Name.Decorator),
            (r'\^.', Name.Decorator),
            (r'"', Name.Decorator, '#pop'),
        ],
        'char': [
            (escape_re + '"', String.Char, '#pop'),
            (r'\^."', String.Char, '#pop'),
            (r'."', String.Char, '#pop'),
        ],
        'tag': [
            (escape_re, Name.Tag),
            (r'"', Name.Tag, 'tagString'),
            (r'[^(<>\r\n")]+', Name.Tag),
            (r'>', Name.Tag, '#pop'),
        ],
        'tagString': [
            (r'[^(\^")]+', Name.Tag),
            (escape_re, Name.Tag),
            (r'[\(|\)]+', Name.Tag),
            (r'\^.', Name.Tag),
            (r'"', Name.Tag, '#pop'),
        ],
        'tuple': [
            (r'(\d+\.)+', Keyword.Constant),
            (r'\d+', Keyword.Constant, '#pop'),
        ],
        'bin2': [
            (r'\s+', Number.Hex),
            (r'([0-1]\s*){8}', Number.Hex),
            (r'}', Number.Hex, '#pop'),
        ],
        'comment': [
            (r'"', Comment, 'commentString1'),
            (r'{', Comment, 'commentString2'),
            (r'\[', Comment, 'commentBlock'),
            (r'[^(\s{\"\[]+', Comment, '#pop'),
        ],
        'commentString1': [
            (r'[^(\^")]+', Comment),
            (escape_re, Comment),
            (r'[\(|\)]+', Comment),
            (r'\^.', Comment),
            (r'"', Comment, '#pop'),
        ],
        'commentString2': [
            (r'[^(\^{^})]+', Comment),
            (escape_re, Comment),
            (r'[\(|\)]+', Comment),
            (r'\^.', Comment),
            (r'{', Comment, '#push'),
            (r'}', Comment, '#pop'),
        ],
        'commentBlock': [
            (r'\[',Comment, '#push'),
            (r'\]',Comment, '#pop'),
            (r'[^(\[\])]*', Comment),
        ],
    }


class ABAPLexer(RegexLexer):
    """
    Lexer for ABAP, SAP's integrated language.

    *New in Pygments 1.1.*
    """
    name = 'ABAP'
    aliases = ['abap']
    filenames = ['*.abap']
    mimetypes = ['text/x-abap']

    flags = re.IGNORECASE | re.MULTILINE

    tokens = {
        'common': [
            (r'\s+', Text),
            (r'^\*.*$', Comment.Single),
            (r'\".*?\n', Comment.Single),
            ],
        'variable-names': [
            (r'<[\S_]+>', Name.Variable),
            (r'\w[\w~]*(?:(\[\])|->\*)?', Name.Variable),
            ],
        'root': [
            include('common'),
            #function calls
            (r'(CALL\s+(?:BADI|CUSTOMER-FUNCTION|FUNCTION))(\s+)(\'?\S+\'?)',
                bygroups(Keyword, Text, Name.Function)),
            (r'(CALL\s+(?:DIALOG|SCREEN|SUBSCREEN|SELECTION-SCREEN|'
             r'TRANSACTION|TRANSFORMATION))\b',
                Keyword),
            (r'(FORM|PERFORM)(\s+)(\w+)',
                bygroups(Keyword, Text, Name.Function)),
            (r'(PERFORM)(\s+)(\()(\w+)(\))',
                bygroups(Keyword, Text, Punctuation, Name.Variable, Punctuation )),
            (r'(MODULE)(\s+)(\S+)(\s+)(INPUT|OUTPUT)',
                bygroups(Keyword, Text, Name.Function, Text, Keyword)),

            # method implementation
            (r'(METHOD)(\s+)([\w~]+)',
                bygroups(Keyword, Text, Name.Function)),
            # method calls
            (r'(\s+)([\w\-]+)([=\-]>)([\w\-~]+)',
                bygroups(Text, Name.Variable, Operator, Name.Function)),
            # call methodnames returning style
            (r'(?<=(=|-)>)([\w\-~]+)(?=\()', Name.Function),

            # keywords with dashes in them.
            # these need to be first, because for instance the -ID part
            # of MESSAGE-ID wouldn't get highlighted if MESSAGE was
            # first in the list of keywords.
            (r'(ADD-CORRESPONDING|AUTHORITY-CHECK|'
             r'CLASS-DATA|CLASS-EVENTS|CLASS-METHODS|CLASS-POOL|'
             r'DELETE-ADJACENT|DIVIDE-CORRESPONDING|'
             r'EDITOR-CALL|ENHANCEMENT-POINT|ENHANCEMENT-SECTION|EXIT-COMMAND|'
             r'FIELD-GROUPS|FIELD-SYMBOLS|FUNCTION-POOL|'
             r'INTERFACE-POOL|INVERTED-DATE|'
             r'LOAD-OF-PROGRAM|LOG-POINT|'
             r'MESSAGE-ID|MOVE-CORRESPONDING|MULTIPLY-CORRESPONDING|'
             r'NEW-LINE|NEW-PAGE|NEW-SECTION|NO-EXTENSION|'
             r'OUTPUT-LENGTH|PRINT-CONTROL|'
             r'SELECT-OPTIONS|START-OF-SELECTION|SUBTRACT-CORRESPONDING|'
             r'SYNTAX-CHECK|SYSTEM-EXCEPTIONS|'
             r'TYPE-POOL|TYPE-POOLS'
             r')\b', Keyword),

             # keyword kombinations
            (r'CREATE\s+(PUBLIC|PRIVATE|DATA|OBJECT)|'
             r'((PUBLIC|PRIVATE|PROTECTED)\s+SECTION|'
             r'(TYPE|LIKE)(\s+(LINE\s+OF|REF\s+TO|'
             r'(SORTED|STANDARD|HASHED)\s+TABLE\s+OF))?|'
             r'FROM\s+(DATABASE|MEMORY)|CALL\s+METHOD|'
             r'(GROUP|ORDER) BY|HAVING|SEPARATED BY|'
             r'GET\s+(BADI|BIT|CURSOR|DATASET|LOCALE|PARAMETER|'
                      r'PF-STATUS|(PROPERTY|REFERENCE)\s+OF|'
                      r'RUN\s+TIME|TIME\s+(STAMP)?)?|'
             r'SET\s+(BIT|BLANK\s+LINES|COUNTRY|CURSOR|DATASET|EXTENDED\s+CHECK|'
                      r'HANDLER|HOLD\s+DATA|LANGUAGE|LEFT\s+SCROLL-BOUNDARY|'
                      r'LOCALE|MARGIN|PARAMETER|PF-STATUS|PROPERTY\s+OF|'
                      r'RUN\s+TIME\s+(ANALYZER|CLOCK\s+RESOLUTION)|SCREEN|'
                      r'TITLEBAR|UPADTE\s+TASK\s+LOCAL|USER-COMMAND)|'
             r'CONVERT\s+((INVERTED-)?DATE|TIME|TIME\s+STAMP|TEXT)|'
             r'(CLOSE|OPEN)\s+(DATASET|CURSOR)|'
             r'(TO|FROM)\s+(DATA BUFFER|INTERNAL TABLE|MEMORY ID|'
                            r'DATABASE|SHARED\s+(MEMORY|BUFFER))|'
             r'DESCRIBE\s+(DISTANCE\s+BETWEEN|FIELD|LIST|TABLE)|'
             r'FREE\s(MEMORY|OBJECT)?|'
             r'PROCESS\s+(BEFORE\s+OUTPUT|AFTER\s+INPUT|'
                          r'ON\s+(VALUE-REQUEST|HELP-REQUEST))|'
             r'AT\s+(LINE-SELECTION|USER-COMMAND|END\s+OF|NEW)|'
             r'AT\s+SELECTION-SCREEN(\s+(ON(\s+(BLOCK|(HELP|VALUE)-REQUEST\s+FOR|'
                                     r'END\s+OF|RADIOBUTTON\s+GROUP))?|OUTPUT))?|'
             r'SELECTION-SCREEN:?\s+((BEGIN|END)\s+OF\s+((TABBED\s+)?BLOCK|LINE|'
                                     r'SCREEN)|COMMENT|FUNCTION\s+KEY|'
                                     r'INCLUDE\s+BLOCKS|POSITION|PUSHBUTTON|'
                                     r'SKIP|ULINE)|'
             r'LEAVE\s+(LIST-PROCESSING|PROGRAM|SCREEN|'
                        r'TO LIST-PROCESSING|TO TRANSACTION)'
             r'(ENDING|STARTING)\s+AT|'
             r'FORMAT\s+(COLOR|INTENSIFIED|INVERSE|HOTSPOT|INPUT|FRAMES|RESET)|'
             r'AS\s+(CHECKBOX|SUBSCREEN|WINDOW)|'
             r'WITH\s+(((NON-)?UNIQUE)?\s+KEY|FRAME)|'
             r'(BEGIN|END)\s+OF|'
             r'DELETE(\s+ADJACENT\s+DUPLICATES\sFROM)?|'
             r'COMPARING(\s+ALL\s+FIELDS)?|'
             r'INSERT(\s+INITIAL\s+LINE\s+INTO|\s+LINES\s+OF)?|'
             r'IN\s+((BYTE|CHARACTER)\s+MODE|PROGRAM)|'
             r'END-OF-(DEFINITION|PAGE|SELECTION)|'
             r'WITH\s+FRAME(\s+TITLE)|'

             # simple kombinations
             r'AND\s+(MARK|RETURN)|CLIENT\s+SPECIFIED|CORRESPONDING\s+FIELDS\s+OF|'
             r'IF\s+FOUND|FOR\s+EVENT|INHERITING\s+FROM|LEAVE\s+TO\s+SCREEN|'
             r'LOOP\s+AT\s+(SCREEN)?|LOWER\s+CASE|MATCHCODE\s+OBJECT|MODIF\s+ID|'
             r'MODIFY\s+SCREEN|NESTING\s+LEVEL|NO\s+INTERVALS|OF\s+STRUCTURE|'
             r'RADIOBUTTON\s+GROUP|RANGE\s+OF|REF\s+TO|SUPPRESS DIALOG|'
             r'TABLE\s+OF|UPPER\s+CASE|TRANSPORTING\s+NO\s+FIELDS|'
             r'VALUE\s+CHECK|VISIBLE\s+LENGTH|HEADER\s+LINE)\b', Keyword),

            # single word keywords.
            (r'(^|(?<=(\s|\.)))(ABBREVIATED|ADD|ALIASES|APPEND|ASSERT|'
             r'ASSIGN(ING)?|AT(\s+FIRST)?|'
             r'BACK|BLOCK|BREAK-POINT|'
             r'CASE|CATCH|CHANGING|CHECK|CLASS|CLEAR|COLLECT|COLOR|COMMIT|'
             r'CREATE|COMMUNICATION|COMPONENTS?|COMPUTE|CONCATENATE|CONDENSE|'
             r'CONSTANTS|CONTEXTS|CONTINUE|CONTROLS|'
             r'DATA|DECIMALS|DEFAULT|DEFINE|DEFINITION|DEFERRED|DEMAND|'
             r'DETAIL|DIRECTORY|DIVIDE|DO|'
             r'ELSE(IF)?|ENDAT|ENDCASE|ENDCLASS|ENDDO|ENDFORM|ENDFUNCTION|'
             r'ENDIF|ENDLOOP|ENDMETHOD|ENDMODULE|ENDSELECT|ENDTRY|'
             r'ENHANCEMENT|EVENTS|EXCEPTIONS|EXIT|EXPORT|EXPORTING|EXTRACT|'
             r'FETCH|FIELDS?|FIND|FOR|FORM|FORMAT|FREE|FROM|'
             r'HIDE|'
             r'ID|IF|IMPORT|IMPLEMENTATION|IMPORTING|IN|INCLUDE|INCLUDING|'
             r'INDEX|INFOTYPES|INITIALIZATION|INTERFACE|INTERFACES|INTO|'
             r'LENGTH|LINES|LOAD|LOCAL|'
             r'JOIN|'
             r'KEY|'
             r'MAXIMUM|MESSAGE|METHOD[S]?|MINIMUM|MODULE|MODIFY|MOVE|MULTIPLY|'
             r'NODES|'
             r'OBLIGATORY|OF|OFF|ON|OVERLAY|'
             r'PACK|PARAMETERS|PERCENTAGE|POSITION|PROGRAM|PROVIDE|PUBLIC|PUT|'
             r'RAISE|RAISING|RANGES|READ|RECEIVE|REFRESH|REJECT|REPORT|RESERVE|'
             r'RESUME|RETRY|RETURN|RETURNING|RIGHT|ROLLBACK|'
             r'SCROLL|SEARCH|SELECT|SHIFT|SINGLE|SKIP|SORT|SPLIT|STATICS|STOP|'
             r'SUBMIT|SUBTRACT|SUM|SUMMARY|SUMMING|SUPPLY|'
             r'TABLE|TABLES|TIMES|TITLE|TO|TOP-OF-PAGE|TRANSFER|TRANSLATE|TRY|TYPES|'
             r'ULINE|UNDER|UNPACK|UPDATE|USING|'
             r'VALUE|VALUES|VIA|'
             r'WAIT|WHEN|WHERE|WHILE|WITH|WINDOW|WRITE)\b', Keyword),

             # builtins
            (r'(abs|acos|asin|atan|'
             r'boolc|boolx|bit_set|'
             r'char_off|charlen|ceil|cmax|cmin|condense|contains|'
             r'contains_any_of|contains_any_not_of|concat_lines_of|cos|cosh|'
             r'count|count_any_of|count_any_not_of|'
             r'dbmaxlen|distance|'
             r'escape|exp|'
             r'find|find_end|find_any_of|find_any_not_of|floor|frac|from_mixed|'
             r'insert|'
             r'lines|log|log10|'
             r'match|matches|'
             r'nmax|nmin|numofchar|'
             r'repeat|replace|rescale|reverse|round|'
             r'segment|shift_left|shift_right|sign|sin|sinh|sqrt|strlen|'
             r'substring|substring_after|substring_from|substring_before|substring_to|'
             r'tan|tanh|to_upper|to_lower|to_mixed|translate|trunc|'
             r'xstrlen)(\()\b', bygroups(Name.Builtin, Punctuation)),

            (r'&[0-9]', Name),
            (r'[0-9]+', Number.Integer),

            # operators which look like variable names before
            # parsing variable names.
            (r'(?<=(\s|.))(AND|EQ|NE|GT|LT|GE|LE|CO|CN|CA|NA|CS|NOT|NS|CP|NP|'
             r'BYTE-CO|BYTE-CN|BYTE-CA|BYTE-NA|BYTE-CS|BYTE-NS|'
             r'IS\s+(NOT\s+)?(INITIAL|ASSIGNED|REQUESTED|BOUND))\b', Operator),

            include('variable-names'),

            # standard oparators after variable names,
            # because < and > are part of field symbols.
            (r'[?*<>=\-+]', Operator),
            (r"'(''|[^'])*'", String.Single),
            (r'[/;:()\[\],\.]', Punctuation)
        ],
    }


class NewspeakLexer(RegexLexer):
    """
    For `Newspeak <http://newspeaklanguage.org/>` syntax.
    """
    name = 'Newspeak'
    filenames = ['*.ns2']
    aliases = ['newspeak', ]
    mimetypes = ['text/x-newspeak']

    tokens = {
       'root' : [
           (r'\b(Newsqueak2)\b',Keyword.Declaration),
           (r"'[^']*'",String),
           (r'\b(class)(\s+)([a-zA-Z0-9_]+)(\s*)',
            bygroups(Keyword.Declaration,Text,Name.Class,Text)),
           (r'\b(mixin|self|super|private|public|protected|nil|true|false)\b',
            Keyword),
           (r'([a-zA-Z0-9_]+\:)(\s*)([a-zA-Z_]\w+)',
            bygroups(Name.Function,Text,Name.Variable)),
           (r'([a-zA-Z0-9_]+)(\s*)(=)',
            bygroups(Name.Attribute,Text,Operator)),
           (r'<[a-zA-Z0-9_]+>', Comment.Special),
           include('expressionstat'),
           include('whitespace')
        ],

       'expressionstat': [
          (r'(\d+\.\d*|\.\d+|\d+[fF])[fF]?', Number.Float),
          (r'\d+', Number.Integer),
          (r':\w+',Name.Variable),
          (r'(\w+)(::)', bygroups(Name.Variable, Operator)),
          (r'\w+:', Name.Function),
          (r'\w+', Name.Variable),
          (r'\(|\)', Punctuation),
          (r'\[|\]', Punctuation),
          (r'\{|\}', Punctuation),

          (r'(\^|\+|\/|~|\*|<|>|=|@|%|\||&|\?|!|,|-|:)', Operator),
          (r'\.|;', Punctuation),
          include('whitespace'),
          include('literals'),
       ],
       'literals': [
         (r'\$.', String),
         (r"'[^']*'", String),
         (r"#'[^']*'", String.Symbol),
         (r"#\w+:?", String.Symbol),
         (r"#(\+|\/|~|\*|<|>|=|@|%|\||&|\?|!|,|-)+", String.Symbol)

       ],
       'whitespace' : [
         (r'\s+', Text),
         (r'"[^"]*"', Comment)
       ]
    }

class GherkinLexer(RegexLexer):
    """
    For `Gherkin <http://github.com/aslakhellesoy/gherkin/>` syntax.

    *New in Pygments 1.2.*
    """
    name = 'Gherkin'
    aliases = ['Cucumber', 'cucumber', 'Gherkin', 'gherkin']
    filenames = ['*.feature']
    mimetypes = ['text/x-gherkin']

    feature_keywords         = ur'^(기능|機能|功能|フィーチャ|خاصية|תכונה|Функціонал|Функционалност|Функционал|Фича|Особина|Могућност|Özellik|Właściwość|Tính năng|Trajto|Savybė|Požiadavka|Požadavek|Osobina|Ominaisuus|Omadus|OH HAI|Mogućnost|Mogucnost|Jellemző|Fīča|Funzionalità|Funktionalität|Funkcionalnost|Funkcionalitāte|Funcționalitate|Functionaliteit|Functionalitate|Funcionalitat|Funcionalidade|Fonctionnalité|Fitur|Feature|Egenskap|Egenskab|Crikey|Característica|Arwedd)(:)(.*)$'
    feature_element_keywords = ur'^(\s*)(시나리오 개요|시나리오|배경|背景|場景大綱|場景|场景大纲|场景|劇本大綱|劇本|テンプレ|シナリオテンプレート|シナリオテンプレ|シナリオアウトライン|シナリオ|سيناريو مخطط|سيناريو|الخلفية|תרחיש|תבנית תרחיש|רקע|Тарих|Сценарій|Сценарио|Сценарий структураси|Сценарий|Структура сценарію|Структура сценарија|Структура сценария|Скица|Рамка на сценарий|Пример|Предыстория|Предистория|Позадина|Передумова|Основа|Концепт|Контекст|Założenia|Wharrimean is|Tình huống|The thing of it is|Tausta|Taust|Tapausaihio|Tapaus|Szenariogrundriss|Szenario|Szablon scenariusza|Stsenaarium|Struktura scenarija|Skica|Skenario konsep|Skenario|Situācija|Senaryo taslağı|Senaryo|Scénář|Scénario|Schema dello scenario|Scenārijs pēc parauga|Scenārijs|Scenár|Scenaro|Scenariusz|Scenariul de şablon|Scenariul de sablon|Scenariu|Scenario Outline|Scenario Amlinellol|Scenario|Scenarijus|Scenarijaus šablonas|Scenarij|Scenarie|Rerefons|Raamstsenaarium|Primer|Pozadí|Pozadina|Pozadie|Plan du scénario|Plan du Scénario|Osnova scénáře|Osnova|Náčrt Scénáře|Náčrt Scenáru|Mate|MISHUN SRSLY|MISHUN|Kịch bản|Konturo de la scenaro|Kontext|Konteksts|Kontekstas|Kontekst|Koncept|Khung tình huống|Khung kịch bản|Háttér|Grundlage|Geçmiş|Forgatókönyv vázlat|Forgatókönyv|Fono|Esquema do Cenário|Esquema do Cenario|Esquema del escenario|Esquema de l\'escenari|Escenario|Escenari|Dis is what went down|Dasar|Contexto|Contexte|Contesto|Condiţii|Conditii|Cenário|Cenario|Cefndir|Bối cảnh|Blokes|Bakgrunn|Bakgrund|Baggrund|Background|B4|Antecedents|Antecedentes|All y\'all|Achtergrond|Abstrakt Scenario|Abstract Scenario)(:)(.*)$'
    examples_keywords        = ur'^(\s*)(예|例子|例|サンプル|امثلة|דוגמאות|Сценарији|Примери|Приклади|Мисоллар|Значения|Örnekler|Voorbeelden|Variantai|Tapaukset|Scenarios|Scenariji|Scenarijai|Příklady|Példák|Príklady|Przykłady|Primjeri|Primeri|Piemēri|Pavyzdžiai|Paraugs|Juhtumid|Exemplos|Exemples|Exemplele|Exempel|Examples|Esempi|Enghreifftiau|Ekzemploj|Eksempler|Ejemplos|EXAMPLZ|Dữ liệu|Contoh|Cobber|Beispiele)(:)(.*)$'
    step_keywords            = ur'^(\s*)(하지만|조건|먼저|만일|만약|단|그리고|그러면|那麼|那么|而且|當|当|前提|假設|假如|但是|但し|並且|もし|ならば|ただし|しかし|かつ|و |متى |لكن |عندما |ثم |بفرض |اذاً |כאשר |וגם |בהינתן |אזי |אז |אבל |Якщо |Унда |То |Припустимо, що |Припустимо |Онда |Но |Нехай |Лекин |Когато |Када |Кад |К тому же |И |Задато |Задати |Задате |Если |Допустим |Дадено |Ва |Бирок |Аммо |Али |Але |Агар |А |І |Și |És |Zatati |Zakładając |Zadato |Zadate |Zadano |Zadani |Zadan |Youse know when youse got |Youse know like when |Yna |Ya know how |Ya gotta |Y |Wun |Wtedy |When y\'all |When |Wenn |WEN |Và |Ve |Und |Un |Thì |Then y\'all |Then |Tapi |Tak |Tada |Tad |Så |Stel |Soit |Siis |Si |Sed |Se |Quando |Quand |Quan |Pryd |Pokud |Pokiaľ |Però |Pero |Pak |Oraz |Onda |Ond |Oletetaan |Og |Och |O zaman |Når |När |Niin |Nhưng |N |Mutta |Men |Mas |Maka |Majd |Mais |Maar |Ma |Lorsque |Lorsqu\'|Kun |Kuid |Kui |Khi |Keď |Ketika |Když |Kaj |Kai |Kada |Kad |Jeżeli |Ja |Ir |I CAN HAZ |I |Ha |Givun |Givet |Given y\'all |Given |Gitt |Gegeven |Gegeben sei |Fakat |Eğer ki |Etant donné |Et |Então |Entonces |Entao |En |Eeldades |E |Duota |Dun |Donitaĵo |Donat |Donada |Do |Diyelim ki |Dengan |Den youse gotta |De |Dato |Dar |Dann |Dan |Dado |Dacă |Daca |DEN |Când |Cuando |Cho |Cept |Cand |Cal |But y\'all |But |Buh |Biết |Bet |BUT |Atès |Atunci |Atesa |Anrhegedig a |Angenommen |And y\'all |And |An |Ama |Als |Alors |Allora |Ali |Aleshores |Ale |Akkor |Aber |AN |A také |A |\* )'

    tokens = {
        'comments': [
            (r'#.*$', Comment),
          ],
        'feature_elements' : [
            (step_keywords, Keyword, "step_content_stack"),
            include('comments'),
            (r"(\s|.)", Name.Function),
          ],
        'feature_elements_on_stack' : [
            (step_keywords, Keyword, "#pop:2"),
            include('comments'),
            (r"(\s|.)", Name.Function),
          ],
        'examples_table': [
            (r"\s+\|", Keyword, 'examples_table_header'),
            include('comments'),
            (r"(\s|.)", Name.Function),
          ],
        'examples_table_header': [
            (r"\s+\|\s*$", Keyword, "#pop:2"),
            include('comments'),
            (r"\s*\|", Keyword),
            (r"[^\|]", Name.Variable),
          ],
        'scenario_sections_on_stack': [
            (feature_element_keywords, bygroups(Name.Function, Keyword, Keyword, Name.Function), "feature_elements_on_stack"),
          ],
        'narrative': [
            include('scenario_sections_on_stack'),
            (r"(\s|.)", Name.Function),
          ],
        'table_vars': [
            (r'(<[^>]+>)', Name.Variable),
          ],
        'numbers': [
            (r'(\d+\.?\d*|\d*\.\d+)([eE][+-]?[0-9]+)?', String),
          ],
        'string': [
            include('table_vars'),
            (r'(\s|.)', String),
          ],
        'py_string': [
            (r'"""', Keyword, "#pop"),
            include('string'),
          ],
          'step_content_root':[
            (r"$", Keyword, "#pop"),
            include('step_content'),
          ],
          'step_content_stack':[
            (r"$", Keyword, "#pop:2"),
            include('step_content'),
          ],
          'step_content':[
            (r'"', Name.Function, "double_string"),
            include('table_vars'),
            include('numbers'),
            include('comments'),
            (r'(\s|.)', Name.Function),
          ],
          'table_content': [
            (r"\s+\|\s*$", Keyword, "#pop"),
            include('comments'),
            (r"\s*\|", Keyword),
            include('string'),
          ],
        'double_string': [
            (r'"', Name.Function, "#pop"),
            include('string'),
          ],
        'root': [
            (r'\n', Name.Function),
            include('comments'),
            (r'"""', Keyword, "py_string"),
            (r'\s+\|', Keyword, 'table_content'),
            (r'"', Name.Function, "double_string"),
            include('table_vars'),
            include('numbers'),
            (r'(\s*)(@[^@\r\n\t ]+)', bygroups(Name.Function, Name.Tag)),
            (step_keywords, bygroups(Name.Function, Keyword), "step_content_root"),
            (feature_keywords, bygroups(Keyword, Keyword, Name.Function), 'narrative'),
            (feature_element_keywords, bygroups(Name.Function, Keyword, Keyword, Name.Function), "feature_elements"),
            (examples_keywords, bygroups(Name.Function, Keyword, Keyword, Name.Function), "examples_table"),
            (r'(\s|.)', Name.Function),
        ]
    }

class AsymptoteLexer(RegexLexer):
    """
    For `Asymptote <http://asymptote.sf.net/>`_ source code.

    *New in Pygments 1.2.*
    """
    name = 'Asymptote'
    aliases = ['asy', 'asymptote']
    filenames = ['*.asy']
    mimetypes = ['text/x-asymptote']

    #: optional Comment or Whitespace
    _ws = r'(?:\s|//.*?\n|/\*.*?\*/)+'

    tokens = {
        'whitespace': [
            (r'\n', Text),
            (r'\s+', Text),
            (r'\\\n', Text), # line continuation
            (r'//(\n|(.|\n)*?[^\\]\n)', Comment),
            (r'/(\\\n)?\*(.|\n)*?\*(\\\n)?/', Comment),
        ],
        'statements': [
            # simple string (TeX friendly)
            (r'"(\\\\|\\"|[^"])*"', String),
            # C style string (with character escapes)
            (r"'", String, 'string'),
            (r'(\d+\.\d*|\.\d+|\d+)[eE][+-]?\d+[lL]?', Number.Float),
            (r'(\d+\.\d*|\.\d+|\d+[fF])[fF]?', Number.Float),
            (r'0x[0-9a-fA-F]+[Ll]?', Number.Hex),
            (r'0[0-7]+[Ll]?', Number.Oct),
            (r'\d+[Ll]?', Number.Integer),
            (r'[~!%^&*+=|?:<>/-]', Operator),
            (r'[()\[\],.]', Punctuation),
            (r'\b(case)(.+?)(:)', bygroups(Keyword, using(this), Text)),
            (r'(and|controls|tension|atleast|curl|if|else|while|for|do|'
             r'return|break|continue|struct|typedef|new|access|import|'
             r'unravel|from|include|quote|static|public|private|restricted|'
             r'this|explicit|true|false|null|cycle|newframe|operator)\b', Keyword),
            # Since an asy-type-name can be also an asy-function-name,
            # in the following we test if the string "  [a-zA-Z]" follows
            # the Keyword.Type.
            # Of course it is not perfect !
            (r'(Braid|FitResult|Label|Legend|TreeNode|abscissa|arc|arrowhead|'
             r'binarytree|binarytreeNode|block|bool|bool3|bounds|bqe|circle|'
             r'conic|coord|coordsys|cputime|ellipse|file|filltype|frame|grid3|'
             r'guide|horner|hsv|hyperbola|indexedTransform|int|inversion|key|'
             r'light|line|linefit|marginT|marker|mass|object|pair|parabola|path|'
             r'path3|pen|picture|point|position|projection|real|revolution|'
             r'scaleT|scientific|segment|side|slice|splitface|string|surface|'
             r'tensionSpecifier|ticklocate|ticksgridT|tickvalues|transform|'
             r'transformation|tree|triangle|trilinear|triple|vector|'
             r'vertex|void)(?=([ ]{1,}[a-zA-Z]))', Keyword.Type),
            # Now the asy-type-name which are not asy-function-name
            # except yours !
            # Perhaps useless
            (r'(Braid|FitResult|TreeNode|abscissa|arrowhead|block|bool|bool3|'
             r'bounds|coord|frame|guide|horner|int|linefit|marginT|pair|pen|'
             r'picture|position|real|revolution|slice|splitface|ticksgridT|'
             r'tickvalues|tree|triple|vertex|void)\b', Keyword.Type),
            ('[a-zA-Z_][a-zA-Z0-9_]*:(?!:)', Name.Label),
            ('[a-zA-Z_][a-zA-Z0-9_]*', Name),
            ],
        'root': [
            include('whitespace'),
            # functions
            (r'((?:[a-zA-Z0-9_*\s])+?(?:\s|\*))'    # return arguments
             r'([a-zA-Z_][a-zA-Z0-9_]*)'             # method name
             r'(\s*\([^;]*?\))'                      # signature
             r'(' + _ws + r')({)',
             bygroups(using(this), Name.Function, using(this), using(this),
                      Punctuation),
             'function'),
            # function declarations
            (r'((?:[a-zA-Z0-9_*\s])+?(?:\s|\*))'    # return arguments
             r'([a-zA-Z_][a-zA-Z0-9_]*)'             # method name
             r'(\s*\([^;]*?\))'                      # signature
             r'(' + _ws + r')(;)',
             bygroups(using(this), Name.Function, using(this), using(this),
                      Punctuation)),
            ('', Text, 'statement'),
        ],
        'statement' : [
            include('whitespace'),
            include('statements'),
            ('[{}]', Punctuation),
            (';', Punctuation, '#pop'),
        ],
        'function': [
            include('whitespace'),
            include('statements'),
            (';', Punctuation),
            ('{', Punctuation, '#push'),
            ('}', Punctuation, '#pop'),
        ],
        'string': [
            (r"'", String, '#pop'),
            (r'\\([\\abfnrtv"\'?]|x[a-fA-F0-9]{2,4}|[0-7]{1,3})', String.Escape),
            (r'\n', String),
            (r"[^\\'\n]+", String), # all other characters
            (r'\\\n', String),
            (r'\\n', String), # line continuation
            (r'\\', String), # stray backslash
            ]
        }

    def get_tokens_unprocessed(self, text):
        from pygments.lexers._asybuiltins import ASYFUNCNAME, ASYVARNAME
        for index, token, value in \
               RegexLexer.get_tokens_unprocessed(self, text):
           if token is Name and value in ASYFUNCNAME:
               token = Name.Function
           elif token is Name and value in ASYVARNAME:
               token = Name.Variable
           yield index, token, value


class PostScriptLexer(RegexLexer):
    """
    Lexer for PostScript files.

    The PostScript Language Reference published by Adobe at
    <http://partners.adobe.com/public/developer/en/ps/PLRM.pdf>
    is the authority for this.

    *New in Pygments 1.4.*
    """
    name = 'PostScript'
    aliases = ['postscript']
    filenames = ['*.ps', '*.eps']
    mimetypes = ['application/postscript']

    delimiter = r'\(\)\<\>\[\]\{\}\/\%\s'
    delimiter_end = r'(?=[%s])' % delimiter

    valid_name_chars = r'[^%s]' % delimiter
    valid_name = r"%s+%s" % (valid_name_chars, delimiter_end)

    tokens = {
        'root': [
            # All comment types
            (r'^%!.+\n', Comment.Preproc),
            (r'%%.*\n', Comment.Special),
            (r'(^%.*\n){2,}', Comment.Multiline),
            (r'%.*\n', Comment.Single),

            # String literals are awkward; enter separate state.
            (r'\(', String, 'stringliteral'),

            (r'[\{\}(\<\<)(\>\>)\[\]]', Punctuation),

            # Numbers
            (r'<[0-9A-Fa-f]+>' + delimiter_end, Number.Hex),
            # Slight abuse: use Oct to signify any explicit base system
            (r'[0-9]+\#(\-|\+)?([0-9]+\.?|[0-9]*\.[0-9]+|[0-9]+\.[0-9]*)'
             r'((e|E)[0-9]+)?' + delimiter_end, Number.Oct),
            (r'(\-|\+)?([0-9]+\.?|[0-9]*\.[0-9]+|[0-9]+\.[0-9]*)((e|E)[0-9]+)?'
             + delimiter_end, Number.Float),
            (r'(\-|\+)?[0-9]+' + delimiter_end, Number.Integer),

            # References
            (r'\/%s' % valid_name, Name.Variable),

            # Names
            (valid_name, Name.Function),      # Anything else is executed

            # These keywords taken from
            # <http://www.math.ubc.ca/~cass/graphics/manual/pdf/a1.pdf>
            # Is there an authoritative list anywhere that doesn't involve
            # trawling documentation?

            (r'(false|true)' + delimiter_end, Keyword.Constant),

            # Conditionals / flow control
            (r'(eq|ne|ge|gt|le|lt|and|or|not|if|ifelse|for|forall)'
             + delimiter_end, Keyword.Reserved),

            ('(abs|add|aload|arc|arcn|array|atan|begin|bind|ceiling|charpath|'
             'clip|closepath|concat|concatmatrix|copy|cos|currentlinewidth|'
             'currentmatrix|currentpoint|curveto|cvi|cvs|def|defaultmatrix|'
             'dict|dictstackoverflow|div|dtransform|dup|end|exch|exec|exit|exp|'
             'fill|findfont|floor|get|getinterval|grestore|gsave|gt|'
             'identmatrix|idiv|idtransform|index|invertmatrix|itransform|'
             'length|lineto|ln|load|log|loop|matrix|mod|moveto|mul|neg|newpath|'
             'pathforall|pathbbox|pop|print|pstack|put|quit|rand|rangecheck|'
             'rcurveto|repeat|restore|rlineto|rmoveto|roll|rotate|round|run|'
             'save|scale|scalefont|setdash|setfont|setgray|setlinecap|'
             'setlinejoin|setlinewidth|setmatrix|setrgbcolor|shfill|show|'
             'showpage|sin|sqrt|stack|stringwidth|stroke|strokepath|sub|'
             'syntaxerror|transform|translate|truncate|typecheck|undefined|'
             'undefinedfilename|undefinedresult)' + delimiter_end,
             Name.Builtin),

            (r'\s+', Text),
        ],

        'stringliteral': [
            (r'[^\(\)\\]+', String),
            (r'\\', String.Escape, 'escape'),
            (r'\(', String, '#push'),
            (r'\)', String, '#pop'),
        ],

        'escape': [
            (r'([0-8]{3}|n|r|t|b|f|\\|\(|\))?', String.Escape, '#pop'),
        ],
    }


class AutohotkeyLexer(RegexLexer):
    """
    For `autohotkey <http://www.autohotkey.com/>`_ source code.

    *New in Pygments 1.4.*
    """
    name = 'autohotkey'
    aliases = ['ahk']
    filenames = ['*.ahk', '*.ahkl']
    mimetypes = ['text/x-autohotkey']

    tokens = {
        'root': [
            (r'^(\s*)(/\*)', bygroups(Text, Comment.Multiline),
                             'incomment'),
            (r'^(\s*)(\()', bygroups(Text, Generic), 'incontinuation'),
            (r'\s+;.*?$', Comment.Singleline),
            (r'^;.*?$', Comment.Singleline),
            (r'[]{}(),;[]', Punctuation),
            (r'(in|is|and|or|not)\b', Operator.Word),
            (r'\%[a-zA-Z_#@$][a-zA-Z0-9_#@$]*\%', Name.Variable),
            (r'!=|==|:=|\.=|<<|>>|[-~+/*%=<>&^|?:!.]', Operator),
            include('commands'),
            include('labels'),
            include('builtInFunctions'),
            include('builtInVariables'),
            (r'"', String, combined('stringescape', 'dqs')),
            include('numbers'),
            (r'[a-zA-Z_#@$][a-zA-Z0-9_#@$]*', Name),
            (r'\\|\'', Text),
            (r'\`([\,\%\`abfnrtv\-\+;])', String.Escape),
            include('garbage'),
        ],
        'incomment': [
            (r'^\s*\*/', Comment.Multiline, '#pop'),
            (r'[^*/]', Comment.Multiline),
            (r'[*/]', Comment.Multiline)
        ],
        'incontinuation': [
            (r'^\s*\)', Generic, '#pop'),
            (r'[^)]', Generic),
            (r'[)]', Generic),
        ],
        'commands': [
            (r'(?i)^(\s*)(global|local|static|'
             r'#AllowSameLineComments|#ClipboardTimeout|#CommentFlag|'
             r'#ErrorStdOut|#EscapeChar|#HotkeyInterval|#HotkeyModifierTimeout|'
             r'#Hotstring|#IfWinActive|#IfWinExist|#IfWinNotActive|'
             r'#IfWinNotExist|#IncludeAgain|#Include|#InstallKeybdHook|'
             r'#InstallMouseHook|#KeyHistory|#LTrim|#MaxHotkeysPerInterval|'
             r'#MaxMem|#MaxThreads|#MaxThreadsBuffer|#MaxThreadsPerHotkey|'
             r'#NoEnv|#NoTrayIcon|#Persistent|#SingleInstance|#UseHook|'
             r'#WinActivateForce|AutoTrim|BlockInput|Break|Click|ClipWait|'
             r'Continue|Control|ControlClick|ControlFocus|ControlGetFocus|'
             r'ControlGetPos|ControlGetText|ControlGet|ControlMove|ControlSend|'
             r'ControlSendRaw|ControlSetText|CoordMode|Critical|'
             r'DetectHiddenText|DetectHiddenWindows|Drive|DriveGet|'
             r'DriveSpaceFree|Edit|Else|EnvAdd|EnvDiv|EnvGet|EnvMult|EnvSet|'
             r'EnvSub|EnvUpdate|Exit|ExitApp|FileAppend|'
             r'FileCopy|FileCopyDir|FileCreateDir|FileCreateShortcut|'
             r'FileDelete|FileGetAttrib|FileGetShortcut|FileGetSize|'
             r'FileGetTime|FileGetVersion|FileInstall|FileMove|FileMoveDir|'
             r'FileRead|FileReadLine|FileRecycle|FileRecycleEmpty|'
             r'FileRemoveDir|FileSelectFile|FileSelectFolder|FileSetAttrib|'
             r'FileSetTime|FormatTime|GetKeyState|Gosub|Goto|GroupActivate|'
             r'GroupAdd|GroupClose|GroupDeactivate|Gui|GuiControl|'
             r'GuiControlGet|Hotkey|IfEqual|IfExist|IfGreaterOrEqual|IfGreater|'
             r'IfInString|IfLess|IfLessOrEqual|IfMsgBox|IfNotEqual|IfNotExist|'
             r'IfNotInString|IfWinActive|IfWinExist|IfWinNotActive|'
             r'IfWinNotExist|If |ImageSearch|IniDelete|IniRead|IniWrite|'
             r'InputBox|Input|KeyHistory|KeyWait|ListHotkeys|ListLines|'
             r'ListVars|Loop|Menu|MouseClickDrag|MouseClick|MouseGetPos|'
             r'MouseMove|MsgBox|OnExit|OutputDebug|Pause|PixelGetColor|'
             r'PixelSearch|PostMessage|Process|Progress|Random|RegDelete|'
             r'RegRead|RegWrite|Reload|Repeat|Return|RunAs|RunWait|Run|'
             r'SendEvent|SendInput|SendMessage|SendMode|SendPlay|SendRaw|Send|'
             r'SetBatchLines|SetCapslockState|SetControlDelay|'
             r'SetDefaultMouseSpeed|SetEnv|SetFormat|SetKeyDelay|'
             r'SetMouseDelay|SetNumlockState|SetScrollLockState|'
             r'SetStoreCapslockMode|SetTimer|SetTitleMatchMode|'
             r'SetWinDelay|SetWorkingDir|Shutdown|Sleep|Sort|SoundBeep|'
             r'SoundGet|SoundGetWaveVolume|SoundPlay|SoundSet|'
             r'SoundSetWaveVolume|SplashImage|SplashTextOff|SplashTextOn|'
             r'SplitPath|StatusBarGetText|StatusBarWait|StringCaseSense|'
             r'StringGetPos|StringLeft|StringLen|StringLower|StringMid|'
             r'StringReplace|StringRight|StringSplit|StringTrimLeft|'
             r'StringTrimRight|StringUpper|Suspend|SysGet|Thread|ToolTip|'
             r'Transform|TrayTip|URLDownloadToFile|While|WinActivate|'
             r'WinActivateBottom|WinClose|WinGetActiveStats|WinGetActiveTitle|'
             r'WinGetClass|WinGetPos|WinGetText|WinGetTitle|WinGet|WinHide|'
             r'WinKill|WinMaximize|WinMenuSelectItem|WinMinimizeAllUndo|'
             r'WinMinimizeAll|WinMinimize|WinMove|WinRestore|WinSetTitle|'
             r'WinSet|WinShow|WinWaitActive|WinWaitClose|WinWaitNotActive|'
             r'WinWait)\b', bygroups(Text, Name.Builtin)),
        ],
        'builtInFunctions': [
            (r'(?i)(Abs|ACos|Asc|ASin|ATan|Ceil|Chr|Cos|DllCall|Exp|FileExist|'
             r'Floor|GetKeyState|IL_Add|IL_Create|IL_Destroy|InStr|IsFunc|'
             r'IsLabel|Ln|Log|LV_Add|LV_Delete|LV_DeleteCol|LV_GetCount|'
             r'LV_GetNext|LV_GetText|LV_Insert|LV_InsertCol|LV_Modify|'
             r'LV_ModifyCol|LV_SetImageList|Mod|NumGet|NumPut|OnMessage|'
             r'RegExMatch|RegExReplace|RegisterCallback|Round|SB_SetIcon|'
             r'SB_SetParts|SB_SetText|Sin|Sqrt|StrLen|SubStr|Tan|TV_Add|'
             r'TV_Delete|TV_GetChild|TV_GetCount|TV_GetNext|TV_Get|'
             r'TV_GetParent|TV_GetPrev|TV_GetSelection|TV_GetText|TV_Modify|'
             r'VarSetCapacity|WinActive|WinExist|Object|ComObjActive|'
             r'ComObjArray|ComObjEnwrap|ComObjUnwrap|ComObjParameter|'
             r'ComObjType|ComObjConnect|ComObjCreate|ComObjGet|ComObjError|'
             r'ComObjValue|Insert|MinIndex|MaxIndex|Remove|SetCapacity|'
             r'GetCapacity|GetAddress|_NewEnum|FileOpen|Read|Write|ReadLine|'
             r'WriteLine|ReadNumType|WriteNumType|RawRead|RawWrite|Seek|Tell|'
             r'Close|Next|IsObject|StrPut|StrGet|Trim|LTrim|RTrim)\b',
             Name.Function),
        ],
        'builtInVariables': [
            (r'(?i)(A_AhkPath|A_AhkVersion|A_AppData|A_AppDataCommon|'
             r'A_AutoTrim|A_BatchLines|A_CaretX|A_CaretY|A_ComputerName|'
             r'A_ControlDelay|A_Cursor|A_DDDD|A_DDD|A_DD|A_DefaultMouseSpeed|'
             r'A_Desktop|A_DesktopCommon|A_DetectHiddenText|'
             r'A_DetectHiddenWindows|A_EndChar|A_EventInfo|A_ExitReason|'
             r'A_FormatFloat|A_FormatInteger|A_Gui|A_GuiEvent|A_GuiControl|'
             r'A_GuiControlEvent|A_GuiHeight|A_GuiWidth|A_GuiX|A_GuiY|A_Hour|'
             r'A_IconFile|A_IconHidden|A_IconNumber|A_IconTip|A_Index|'
             r'A_IPAddress1|A_IPAddress2|A_IPAddress3|A_IPAddress4|A_ISAdmin|'
             r'A_IsCompiled|A_IsCritical|A_IsPaused|A_IsSuspended|A_KeyDelay|'
             r'A_Language|A_LastError|A_LineFile|A_LineNumber|A_LoopField|'
             r'A_LoopFileAttrib|A_LoopFileDir|A_LoopFileExt|A_LoopFileFullPath|'
             r'A_LoopFileLongPath|A_LoopFileName|A_LoopFileShortName|'
             r'A_LoopFileShortPath|A_LoopFileSize|A_LoopFileSizeKB|'
             r'A_LoopFileSizeMB|A_LoopFileTimeAccessed|A_LoopFileTimeCreated|'
             r'A_LoopFileTimeModified|A_LoopReadLine|A_LoopRegKey|'
             r'A_LoopRegName|A_LoopRegSubkey|A_LoopRegTimeModified|'
             r'A_LoopRegType|A_MDAY|A_Min|A_MM|A_MMM|A_MMMM|A_Mon|A_MouseDelay|'
             r'A_MSec|A_MyDocuments|A_Now|A_NowUTC|A_NumBatchLines|A_OSType|'
             r'A_OSVersion|A_PriorHotkey|A_ProgramFiles|A_Programs|'
             r'A_ProgramsCommon|A_ScreenHeight|A_ScreenWidth|A_ScriptDir|'
             r'A_ScriptFullPath|A_ScriptName|A_Sec|A_Space|A_StartMenu|'
             r'A_StartMenuCommon|A_Startup|A_StartupCommon|A_StringCaseSense|'
             r'A_Tab|A_Temp|A_ThisFunc|A_ThisHotkey|A_ThisLabel|A_ThisMenu|'
             r'A_ThisMenuItem|A_ThisMenuItemPos|A_TickCount|A_TimeIdle|'
             r'A_TimeIdlePhysical|A_TimeSincePriorHotkey|A_TimeSinceThisHotkey|'
             r'A_TitleMatchMode|A_TitleMatchModeSpeed|A_UserName|A_WDay|'
             r'A_WinDelay|A_WinDir|A_WorkingDir|A_YDay|A_YEAR|A_YWeek|A_YYYY|'
             r'Clipboard|ClipboardAll|ComSpec|ErrorLevel|ProgramFiles|True|'
             r'False|A_IsUnicode|A_FileEncoding|A_OSVersion|A_PtrSize)\b',
             Name.Variable),
        ],
        'labels': [
            # hotkeys and labels
            # technically, hotkey names are limited to named keys and buttons
            (r'(^\s*)([^:\s\(\"]+?:{1,2})', bygroups(Text, Name.Label)),
            (r'(^\s*)(::[^:\s]+?::)', bygroups(Text, Name.Label)),
        ],
        'numbers': [
            (r'(\d+\.\d*|\d*\.\d+)([eE][+-]?[0-9]+)?', Number.Float),
            (r'\d+[eE][+-]?[0-9]+', Number.Float),
            (r'0\d+', Number.Oct),
            (r'0[xX][a-fA-F0-9]+', Number.Hex),
            (r'\d+L', Number.Integer.Long),
            (r'\d+', Number.Integer)
        ],
        'stringescape': [
            (r'\"\"|\`([\,\%\`abfnrtv])', String.Escape),
        ],
        'strings': [
            (r'[^"\n]+', String),
        ],
        'dqs': [
            (r'"', String, '#pop'),
            include('strings')
        ],
        'garbage': [
            (r'[^\S\n]', Text),
            # (r'.', Text),      # no cheating
        ],
    }


class MaqlLexer(RegexLexer):
    """
    Lexer for `GoodData MAQL
    <https://secure.gooddata.com/docs/html/advanced.metric.tutorial.html>`_
    scripts.

    *New in Pygments 1.4.*
    """

    name = 'MAQL'
    aliases = ['maql']
    filenames = ['*.maql']
    mimetypes = ['text/x-gooddata-maql','application/x-gooddata-maql']

    flags = re.IGNORECASE
    tokens = {
        'root': [
            # IDENTITY
            (r'IDENTIFIER\b', Name.Builtin),
            # IDENTIFIER
            (r'\{[^}]+\}', Name.Variable),
            # NUMBER
            (r'[0-9]+(?:\.[0-9]+)?(?:[eE][+-]?[0-9]{1,3})?', Literal.Number),
            # STRING
            (r'"', Literal.String, 'string-literal'),
            #  RELATION
            (r'\<\>|\!\=', Operator),
            (r'\=|\>\=|\>|\<\=|\<', Operator),
            # :=
            (r'\:\=', Operator),
            # OBJECT
            (r'\[[^]]+\]', Name.Variable.Class),
            # keywords
            (r'(DIMENSIONS?|BOTTOM|METRIC|COUNT|OTHER|FACT|WITH|TOP|OR|'
             r'ATTRIBUTE|CREATE|PARENT|FALSE|ROWS?|FROM|ALL|AS|PF|'
             r'COLUMNS?|DEFINE|REPORT|LIMIT|TABLE|LIKE|AND|BY|'
             r'BETWEEN|EXCEPT|SELECT|MATCH|WHERE|TRUE|FOR|IN|'
             r'WITHOUT|FILTER|ALIAS|ORDER|FACT|WHEN|NOT|ON|'
             r'KEYS|KEY|FULLSET|PRIMARY|LABELS|LABEL|VISUAL|'
             r'TITLE|DESCRIPTION|FOLDER|ALTER|DROP|ADD|DATASET|'
             r'DATATYPE|INT|BIGINT|DOUBLE|DATE|VARCHAR|DECIMAL|'
             r'SYNCHRONIZE|TYPE|DEFAULT|ORDER|ASC|DESC|HYPERLINK|'
             r'INCLUDE|TEMPLATE|MODIFY)\b', Keyword),
            # FUNCNAME
            (r'[a-zA-Z]\w*\b', Name.Function),
            # Comments
            (r'#.*', Comment.Single),
            # Punctuation
            (r'[,;\(\)]', Token.Punctuation),
            # Space is not significant
            (r'\s+', Text)
        ],
        'string-literal': [
            (r'\\[tnrfbae"\\]', String.Escape),
            (r'"', Literal.String, '#pop'),
            (r'[^\\"]+', Literal.String)
        ],
    }


class GoodDataCLLexer(RegexLexer):
    """
    Lexer for `GoodData-CL <http://github.com/gooddata/GoodData-CL/raw/master/cli/src/main/resources/com/gooddata/processor/COMMANDS.txt>`_
    script files.

    *New in Pygments 1.4.*
    """

    name = 'GoodData-CL'
    aliases = ['gooddata-cl']
    filenames = ['*.gdc']
    mimetypes = ['text/x-gooddata-cl']

    flags = re.IGNORECASE
    tokens = {
        'root': [
            # Comments
            (r'#.*', Comment.Single),
            # Function call
            (r'[a-zA-Z]\w*', Name.Function),
            # Argument list
            (r'\(', Token.Punctuation, 'args-list'),
            # Punctuation
            (r';', Token.Punctuation),
            # Space is not significant
            (r'\s+', Text)
        ],
        'args-list': [
            (r'\)', Token.Punctuation, '#pop'),
            (r',', Token.Punctuation),
            (r'[a-zA-Z]\w*', Name.Variable),
            (r'=', Operator),
            (r'"', Literal.String, 'string-literal'),
            (r'[0-9]+(?:\.[0-9]+)?(?:[eE][+-]?[0-9]{1,3})?', Literal.Number),
            # Space is not significant
            (r'\s', Text)
        ],
        'string-literal': [
            (r'\\[tnrfbae"\\]', String.Escape),
            (r'"', Literal.String, '#pop'),
            (r'[^\\"]+', Literal.String)
        ]
    }


class ProtoBufLexer(RegexLexer):
    """
    Lexer for `Protocol Buffer <http://code.google.com/p/protobuf/>`_
    definition files.

    *New in Pygments 1.4.*
    """

    name = 'Protocol Buffer'
    aliases = ['protobuf']
    filenames = ['*.proto']

    tokens = {
        'root': [
            (r'[ \t]+', Text),
            (r'[,;{}\[\]\(\)]', Punctuation),
            (r'/(\\\n)?/(\n|(.|\n)*?[^\\]\n)', Comment.Single),
            (r'/(\\\n)?\*(.|\n)*?\*(\\\n)?/', Comment.Multiline),
            (r'\b(import|option|optional|required|repeated|default|packed|'
             r'ctype|extensions|to|max|rpc|returns)\b', Keyword),
            (r'(int32|int64|uint32|uint64|sint32|sint64|'
             r'fixed32|fixed64|sfixed32|sfixed64|'
             r'float|double|bool|string|bytes)\b', Keyword.Type),
            (r'(true|false)\b', Keyword.Constant),
            (r'(package)(\s+)', bygroups(Keyword.Namespace, Text), 'package'),
            (r'(message|extend)(\s+)',
             bygroups(Keyword.Declaration, Text), 'message'),
            (r'(enum|group|service)(\s+)',
             bygroups(Keyword.Declaration, Text), 'type'),
            (r'\".*\"', String),
            (r'(\d+\.\d*|\.\d+|\d+)[eE][+-]?\d+[LlUu]*', Number.Float),
            (r'(\d+\.\d*|\.\d+|\d+[fF])[fF]?', Number.Float),
            (r'(\-?(inf|nan))', Number.Float),
            (r'0x[0-9a-fA-F]+[LlUu]*', Number.Hex),
            (r'0[0-7]+[LlUu]*', Number.Oct),
            (r'\d+[LlUu]*', Number.Integer),
            (r'[+-=]', Operator),
            (r'([a-zA-Z_][a-zA-Z0-9_\.]*)([ \t]*)(=)',
             bygroups(Name.Attribute, Text, Operator)),
            ('[a-zA-Z_][a-zA-Z0-9_\.]*', Name),
        ],
        'package': [
            (r'[a-zA-Z_][a-zA-Z0-9_]*', Name.Namespace, '#pop')
        ],
        'message': [
            (r'[a-zA-Z_][a-zA-Z0-9_]*', Name.Class, '#pop')
        ],
        'type': [
            (r'[a-zA-Z_][a-zA-Z0-9_]*', Name, '#pop')
        ],
    }


class HybrisLexer(RegexLexer):
    """
    For `Hybris <http://www.hybris-lang.org>`_ source code.

    *New in Pygments 1.4.*
    """

    name = 'Hybris'
    aliases = ['hybris', 'hy']
    filenames = ['*.hy', '*.hyb']
    mimetypes = ['text/x-hybris', 'application/x-hybris']

    flags = re.MULTILINE | re.DOTALL

    tokens = {
        'root': [
            # method names
            (r'^(\s*(?:function|method|operator\s+)+?)'
             r'([a-zA-Z_][a-zA-Z0-9_]*)'
             r'(\s*)(\()', bygroups(Keyword, Name.Function, Text, Operator)),
            (r'[^\S\n]+', Text),
            (r'//.*?\n', Comment.Single),
            (r'/\*.*?\*/', Comment.Multiline),
            (r'@[a-zA-Z_][a-zA-Z0-9_\.]*', Name.Decorator),
            (r'(break|case|catch|next|default|do|else|finally|for|foreach|of|'
             r'unless|if|new|return|switch|me|throw|try|while)\b', Keyword),
            (r'(extends|private|protected|public|static|throws|function|method|'
             r'operator)\b', Keyword.Declaration),
            (r'(true|false|null|__FILE__|__LINE__|__VERSION__|__LIB_PATH__|'
             r'__INC_PATH__)\b', Keyword.Constant),
            (r'(class|struct)(\s+)',
             bygroups(Keyword.Declaration, Text), 'class'),
            (r'(import|include)(\s+)',
             bygroups(Keyword.Namespace, Text), 'import'),
            (r'(gc_collect|gc_mm_items|gc_mm_usage|gc_collect_threshold|'
             r'urlencode|urldecode|base64encode|base64decode|sha1|crc32|sha2|'
             r'md5|md5_file|acos|asin|atan|atan2|ceil|cos|cosh|exp|fabs|floor|'
             r'fmod|log|log10|pow|sin|sinh|sqrt|tan|tanh|isint|isfloat|ischar|'
             r'isstring|isarray|ismap|isalias|typeof|sizeof|toint|tostring|'
             r'fromxml|toxml|binary|pack|load|eval|var_names|var_values|'
             r'user_functions|dyn_functions|methods|call|call_method|mknod|'
             r'mkfifo|mount|umount2|umount|ticks|usleep|sleep|time|strtime|'
             r'strdate|dllopen|dlllink|dllcall|dllcall_argv|dllclose|env|exec|'
             r'fork|getpid|wait|popen|pclose|exit|kill|pthread_create|'
             r'pthread_create_argv|pthread_exit|pthread_join|pthread_kill|'
             r'smtp_send|http_get|http_post|http_download|socket|bind|listen|'
             r'accept|getsockname|getpeername|settimeout|connect|server|recv|'
             r'send|close|print|println|printf|input|readline|serial_open|'
             r'serial_fcntl|serial_get_attr|serial_get_ispeed|serial_get_ospeed|'
             r'serial_set_attr|serial_set_ispeed|serial_set_ospeed|serial_write|'
             r'serial_read|serial_close|xml_load|xml_parse|fopen|fseek|ftell|'
             r'fsize|fread|fwrite|fgets|fclose|file|readdir|pcre_replace|size|'
             r'pop|unmap|has|keys|values|length|find|substr|replace|split|trim|'
             r'remove|contains|join)\b', Name.Builtin),
            (r'(MethodReference|Runner|Dll|Thread|Pipe|Process|Runnable|'
             r'CGI|ClientSocket|Socket|ServerSocket|File|Console|Directory|'
             r'Exception)\b', Keyword.Type),
            (r'"(\\\\|\\"|[^"])*"', String),
            (r"'\\.'|'[^\\]'|'\\u[0-9a-f]{4}'", String.Char),
            (r'(\.)([a-zA-Z_][a-zA-Z0-9_]*)',
             bygroups(Operator, Name.Attribute)),
            (r'[a-zA-Z_][a-zA-Z0-9_]*:', Name.Label),
            (r'[a-zA-Z_\$][a-zA-Z0-9_]*', Name),
            (r'[~\^\*!%&\[\]\(\)\{\}<>\|+=:;,./?\-@]+', Operator),
            (r'[0-9][0-9]*\.[0-9]+([eE][0-9]+)?[fd]?', Number.Float),
            (r'0x[0-9a-f]+', Number.Hex),
            (r'[0-9]+L?', Number.Integer),
            (r'\n', Text),
        ],
        'class': [
            (r'[a-zA-Z_][a-zA-Z0-9_]*', Name.Class, '#pop')
        ],
        'import': [
            (r'[a-zA-Z0-9_.]+\*?', Name.Namespace, '#pop')
        ],
    }


class AwkLexer(RegexLexer):
    """
    For Awk scripts.

    *New in Pygments 1.5.*
    """

    name = 'Awk'
    aliases = ['awk', 'gawk', 'mawk', 'nawk']
    filenames = ['*.awk']
    mimetypes = ['application/x-awk']

    tokens = {
        'commentsandwhitespace': [
            (r'\s+', Text),
            (r'#.*$', Comment.Single)
        ],
        'slashstartsregex': [
            include('commentsandwhitespace'),
            (r'/(\\.|[^[/\\\n]|\[(\\.|[^\]\\\n])*])+/'
             r'\B', String.Regex, '#pop'),
            (r'(?=/)', Text, ('#pop', 'badregex')),
            (r'', Text, '#pop')
        ],
        'badregex': [
            (r'\n', Text, '#pop')
        ],
        'root': [
            (r'^(?=\s|/)', Text, 'slashstartsregex'),
            include('commentsandwhitespace'),
            (r'\+\+|--|\|\||&&|in|\$|!?~|'
             r'(\*\*|[-<>+*%\^/!=])=?', Operator, 'slashstartsregex'),
            (r'[{(\[;,]', Punctuation, 'slashstartsregex'),
            (r'[})\].]', Punctuation),
            (r'(break|continue|do|while|exit|for|if|'
             r'return)\b', Keyword, 'slashstartsregex'),
            (r'function\b', Keyword.Declaration, 'slashstartsregex'),
            (r'(atan2|cos|exp|int|log|rand|sin|sqrt|srand|gensub|gsub|index|'
             r'length|match|split|sprintf|sub|substr|tolower|toupper|close|'
             r'fflush|getline|next|nextfile|print|printf|strftime|systime|'
             r'delete|system)\b', Keyword.Reserved),
            (r'(ARGC|ARGIND|ARGV|CONVFMT|ENVIRON|ERRNO|FIELDWIDTHS|FILENAME|FNR|FS|'
             r'IGNORECASE|NF|NR|OFMT|OFS|ORFS|RLENGTH|RS|RSTART|RT|'
             r'SUBSEP)\b', Name.Builtin),
            (r'[$a-zA-Z_][a-zA-Z0-9_]*', Name.Other),
            (r'[0-9][0-9]*\.[0-9]+([eE][0-9]+)?[fd]?', Number.Float),
            (r'0x[0-9a-fA-F]+', Number.Hex),
            (r'[0-9]+', Number.Integer),
            (r'"(\\\\|\\"|[^"])*"', String.Double),
            (r"'(\\\\|\\'|[^'])*'", String.Single),
        ]
    }


class Cfengine3Lexer(RegexLexer):
    """
    Lexer for `CFEngine3 <http://cfengine.org>`_ policy files.

    *New in Pygments 1.5.*
    """

    name = 'CFEngine3'
    aliases = ['cfengine3', 'cf3']
    filenames = ['*.cf']
    mimetypes = []

    tokens = {
        'root': [
            (r'#.*?\n', Comment),
            (r'(body)(\s+)(\S+)(\s+)(control)',
             bygroups(Keyword, Text, Keyword, Text, Keyword)),
            (r'(body|bundle)(\s+)(\S+)(\s+)(\w+)(\()',
             bygroups(Keyword, Text, Keyword, Text, Name.Function, Punctuation),
             'arglist'),
            (r'(body|bundle)(\s+)(\S+)(\s+)(\w+)',
             bygroups(Keyword, Text, Keyword, Text, Name.Function)),
            (r'(")([^"]+)(")(\s+)(string|slist|int|real)(\s*)(=>)(\s*)',
             bygroups(Punctuation,Name.Variable,Punctuation,
                      Text,Keyword.Type,Text,Operator,Text)),
            (r'(\S+)(\s*)(=>)(\s*)',
             bygroups(Keyword.Reserved,Text,Operator,Text)),
            (r'"', String, 'string'),
            (r'(\w+)(\()', bygroups(Name.Function, Punctuation)),
            (r'([\w.!&|\(\)]+)(::)', bygroups(Name.Class, Punctuation)),
            (r'(\w+)(:)', bygroups(Keyword.Declaration,Punctuation)),
            (r'@[\{\(][^\)\}]+[\}\)]', Name.Variable),
            (r'[(){},;]', Punctuation),
            (r'=>', Operator),
            (r'->', Operator),
            (r'\d+\.\d+', Number.Float),
            (r'\d+', Number.Integer),
            (r'\w+', Name.Function),
            (r'\s+', Text),
        ],
        'string': [
            (r'\$[\{\(]', String.Interpol, 'interpol'),
            (r'\\.', String.Escape),
            (r'"', String, '#pop'),
            (r'\n', String),
            (r'.', String),
        ],
        'interpol': [
            (r'\$[\{\(]', String.Interpol, '#push'),
            (r'[\}\)]', String.Interpol, '#pop'),
            (r'[^\$\{\(\)\}]+', String.Interpol),
        ],
        'arglist': [
            (r'\)', Punctuation, '#pop'),
            (r',', Punctuation),
            (r'\w+', Name.Variable),
            (r'\s+', Text),
        ],
    }


class SnobolLexer(RegexLexer):
    """
    Lexer for the SNOBOL4 programming language.

    Recognizes the common ASCII equivalents of the original SNOBOL4 operators.
    Does not require spaces around binary operators.

    *New in Pygments 1.5.*
    """

    name = "Snobol"
    aliases = ["snobol"]
    filenames = ['*.snobol']
    mimetypes = ['text/x-snobol']

    tokens = {
        # root state, start of line
        # comments, continuation lines, and directives start in column 1
        # as do labels
        'root': [
            (r'\*.*\n', Comment),
            (r'[\+\.] ', Punctuation, 'statement'),
            (r'-.*\n', Comment),
            (r'END\s*\n', Name.Label, 'heredoc'),
            (r'[A-Za-z\$][\w$]*', Name.Label, 'statement'),
            (r'\s+', Text, 'statement'),
        ],
        # statement state, line after continuation or label
        'statement': [
            (r'\s*\n', Text, '#pop'),
            (r'\s+', Text),
            (r'(?<=[^\w.])(LT|LE|EQ|NE|GE|GT|INTEGER|IDENT|DIFFER|LGT|SIZE|'
             r'REPLACE|TRIM|DUPL|REMDR|DATE|TIME|EVAL|APPLY|OPSYN|LOAD|UNLOAD|'
             r'LEN|SPAN|BREAK|ANY|NOTANY|TAB|RTAB|REM|POS|RPOS|FAIL|FENCE|'
             r'ABORT|ARB|ARBNO|BAL|SUCCEED|INPUT|OUTPUT|TERMINAL)(?=[^\w.])',
             Name.Builtin),
            (r'[A-Za-z][\w\.]*', Name),
            # ASCII equivalents of original operators
            # | for the EBCDIC equivalent, ! likewise
            # \ for EBCDIC negation
            (r'\*\*|[\?\$\.!%\*/#+\-@\|&\\=]', Operator),
            (r'"[^"]*"', String),
            (r"'[^']*'", String),
            # Accept SPITBOL syntax for real numbers
            # as well as Macro SNOBOL4
            (r'[0-9]+(?=[^\.EeDd])', Number.Integer),
            (r'[0-9]+(\.[0-9]*)?([EDed][-+]?[0-9]+)?', Number.Float),
            # Goto
            (r':', Punctuation, 'goto'),
            (r'[\(\)<>,;]', Punctuation),
        ],
        # Goto block
        'goto': [
            (r'\s*\n', Text, "#pop:2"),
            (r'\s+', Text),
            (r'F|S', Keyword),
            (r'(\()([A-Za-z][\w.]*)(\))',
             bygroups(Punctuation, Name.Label, Punctuation))
        ],
        # everything after the END statement is basically one
        # big heredoc.
        'heredoc': [
            (r'.*\n', String.Heredoc)
        ]
    }


class UrbiscriptLexer(ExtendedRegexLexer):
    """
    For UrbiScript source code.

    *New in Pygments 1.5.*
    """

    name = 'UrbiScript'
    aliases = ['urbiscript']
    filenames = ['*.u']
    mimetypes = ['application/x-urbiscript']

    flags = re.DOTALL

    ## TODO
    # - handle Experimental and deprecated tags with specific tokens
    # - handle Angles and Durations with specific tokens

    def blob_callback(lexer, match, ctx):
        text_before_blob = match.group(1)
        blob_start = match.group(2)
        blob_size_str = match.group(3)
        blob_size = int(blob_size_str)
        yield match.start(), String, text_before_blob
        ctx.pos += len(text_before_blob)

        # if blob size doesn't match blob format (example : "\B(2)(aaa)")
        # yield blob as a string
        if ctx.text[match.end() + blob_size] != ")":
            result = "\\B(" + blob_size_str + ")("
            yield match.start(), String, result
            ctx.pos += len(result)
            return

        # if blob is well formated, yield as Escape
        blob_text = blob_start + ctx.text[match.end():match.end()+blob_size] + ")"
        yield match.start(), String.Escape, blob_text
        ctx.pos = match.end() + blob_size + 1 # +1 is the ending ")"

    tokens = {
        'root': [
            (r'\s+', Text),
            # comments
            (r'//.*?\n', Comment),
            (r'/\*', Comment.Multiline, 'comment'),
            (r'(?:every|for|loop|while)(?:;|&|\||,)',Keyword),
            (r'(?:assert|at|break|case|catch|closure|compl|continue|'
             r'default|else|enum|every|external|finally|for|freezeif|if|new|'
             r'onleave|return|stopif|switch|this|throw|timeout|try|'
             r'waituntil|whenever|while)\b', Keyword),
            (r'(?:asm|auto|bool|char|const_cast|delete|double|dynamic_cast|'
             r'explicit|export|extern|float|friend|goto|inline|int|'
             r'long|mutable|namespace|register|reinterpret_cast|short|'
             r'signed|sizeof|static_cast|struct|template|typedef|typeid|'
             r'typename|union|unsigned|using|virtual|volatile|'
             r'wchar_t)\b', Keyword.Reserved),
            # deprecated keywords, use a meaningfull token when available
            (r'(?:emit|foreach|internal|loopn|static)\b', Keyword),
            # ignored keywords, use a meaningfull token when available
            (r'(?:private|protected|public)\b', Keyword),
            (r'(?:var|do|const|function|class)\b', Keyword.Declaration),
            (r'(?:true|false|nil|void)\b', Keyword.Constant),
            (r'(?:Barrier|Binary|Boolean|CallMessage|Channel|Code|'
             r'Comparable|Container|Control|Date|Dictionary|Directory|'
             r'Duration|Enumeration|Event|Exception|Executable|File|Finalizable|'
             r'Float|FormatInfo|Formatter|Global|Group|Hash|InputStream|'
             r'IoService|Job|Kernel|Lazy|List|Loadable|Lobby|Location|Logger|Math|'
             r'Mutex|nil|Object|Orderable|OutputStream|Pair|Path|Pattern|Position|'
             r'Primitive|Process|Profile|PseudoLazy|PubSub|RangeIterable|Regexp|'
             r'Semaphore|Server|Singleton|Socket|StackFrame|Stream|String|System|'
             r'Tag|Timeout|Traceable|TrajectoryGenerator|Triplet|Tuple'
             r'|UObject|UValue|UVar)\b', Name.Builtin),
            (r'(?:this)\b', Name.Builtin.Pseudo),
            # don't match single | and &
            (r'(?:[-=+*%/<>~^:]+|\.&?|\|\||&&)', Operator),
            (r'(?:and_eq|and|bitand|bitor|in|not|not_eq|or_eq|or|xor_eq|xor)\b',
             Operator.Word),
            (r'[{}\[\]()]+', Punctuation),
            (r'(?:;|\||,|&|\?|!)+', Punctuation),
            (r'[$a-zA-Z_][a-zA-Z0-9_]*', Name.Other),
            (r'0x[0-9a-fA-F]+', Number.Hex),
            # Float, Integer, Angle and Duration
            (r'(?:[0-9]+(?:(?:\.[0-9]+)?(?:[eE][+-]?[0-9]+)?)?'
             r'((?:rad|deg|grad)|(?:ms|s|min|h|d))?)\b', Number.Float),
            # handle binary blob in strings
            (r'"', String.Double, "string.double"),
            (r"'", String.Single, "string.single"),
        ],
        'string.double': [
            (r'((?:\\\\|\\"|[^"])*?)(\\B\((\d+)\)\()', blob_callback),
            (r'(\\\\|\\"|[^"])*?"', String.Double, '#pop'),
        ],
        'string.single': [
            (r"((?:\\\\|\\'|[^'])*?)(\\B\((\d+)\)\()", blob_callback),
            (r"(\\\\|\\'|[^'])*?'", String.Single, '#pop'),
        ],
        # from http://pygments.org/docs/lexerdevelopment/#changing-states
        'comment': [
            (r'[^*/]', Comment.Multiline),
            (r'/\*', Comment.Multiline, '#push'),
            (r'\*/', Comment.Multiline, '#pop'),
            (r'[*/]', Comment.Multiline),
        ]
    }


class OpenEdgeLexer(RegexLexer):
    """
    Lexer for `OpenEdge ABL (formerly Progress)
    <http://web.progress.com/en/openedge/abl.html>`_ source code.

    *New in Pygments 1.5.*
    """
    name = 'OpenEdge ABL'
    aliases = ['openedge', 'abl', 'progress']
    filenames = ['*.p', '*.cls']
    mimetypes = ['text/x-openedge', 'application/x-openedge']

    types = (r'(?i)(^|(?<=[^0-9a-z_\-]))(CHARACTER|CHAR|CHARA|CHARAC|CHARACT|CHARACTE|'
             r'COM-HANDLE|DATE|DATETIME|DATETIME-TZ|'
             r'DECIMAL|DEC|DECI|DECIM|DECIMA|HANDLE|'
             r'INT64|INTEGER|INT|INTE|INTEG|INTEGE|'
             r'LOGICAL|LONGCHAR|MEMPTR|RAW|RECID|ROWID)\s*($|(?=[^0-9a-z_\-]))')

    keywords = (r'(?i)(^|(?<=[^0-9a-z_\-]))(' +
                r'|'.join(OPENEDGEKEYWORDS) +
                r')\s*($|(?=[^0-9a-z_\-]))')
    tokens = {
        'root': [
            (r'/\*', Comment.Multiline, 'comment'),
            (r'\{', Comment.Preproc, 'preprocessor'),
            (r'\s*&.*', Comment.Preproc),
            (r'0[xX][0-9a-fA-F]+[LlUu]*', Number.Hex),
            (r'(?i)(DEFINE|DEF|DEFI|DEFIN)\b', Keyword.Declaration),
            (types, Keyword.Type),
            (keywords, Name.Builtin),
            (r'"(\\\\|\\"|[^"])*"', String.Double),
            (r"'(\\\\|\\'|[^'])*'", String.Single),
            (r'[0-9][0-9]*\.[0-9]+([eE][0-9]+)?[fd]?', Number.Float),
            (r'[0-9]+', Number.Integer),
            (r'\s+', Text),
            (r'[+*/=-]', Operator),
            (r'[.:()]', Punctuation),
            (r'.', Name.Variable), # Lazy catch-all
        ],
        'comment': [
            (r'[^*/]', Comment.Multiline),
            (r'/\*', Comment.Multiline, '#push'),
            (r'\*/', Comment.Multiline, '#pop'),
            (r'[*/]', Comment.Multiline)
        ],
        'preprocessor': [
            (r'[^{}]', Comment.Preproc),
            (r'{', Comment.Preproc, '#push'),
            (r'}', Comment.Preproc, '#pop'),
        ],
    }


class BroLexer(RegexLexer):
    """
    For `Bro <http://bro-ids.org/>`_ scripts.

    *New in Pygments 1.5.*
    """
    name = 'Bro'
    aliases = ['bro']
    filenames = ['*.bro']

    _hex = r'[0-9a-fA-F_]+'
    _float = r'((\d*\.?\d+)|(\d+\.?\d*))([eE][-+]?\d+)?'
    _h = r'[A-Za-z0-9][-A-Za-z0-9]*'

    tokens = {
        'root': [
            # Whitespace
            (r'^@.*?\n', Comment.Preproc),
            (r'#.*?\n', Comment.Single),
            (r'\n', Text),
            (r'\s+', Text),
            (r'\\\n', Text),
            # Keywords
            (r'(add|alarm|break|case|const|continue|delete|do|else|enum|event'
             r'|export|for|function|if|global|local|module|next'
             r'|of|print|redef|return|schedule|type|when|while)\b', Keyword),
            (r'(addr|any|bool|count|counter|double|file|int|interval|net'
             r'|pattern|port|record|set|string|subnet|table|time|timer'
             r'|vector)\b', Keyword.Type),
            (r'(T|F)\b', Keyword.Constant),
            (r'(&)((?:add|delete|expire)_func|attr|(create|read|write)_expire'
             r'|default|disable_print_hook|raw_output|encrypt|group|log'
             r'|mergeable|optional|persistent|priority|redef'
             r'|rotate_(?:interval|size)|synchronized)\b', bygroups(Punctuation,
                 Keyword)),
            (r'\s+module\b', Keyword.Namespace),
            # Addresses, ports and networks
            (r'\d+/(tcp|udp|icmp|unknown)\b', Number),
            (r'(\d+\.){3}\d+', Number),
            (r'(' + _hex + r'){7}' + _hex, Number),
            (r'0x' + _hex + r'(' + _hex + r'|:)*::(' + _hex + r'|:)*', Number),
            (r'((\d+|:)(' + _hex + r'|:)*)?::(' + _hex + r'|:)*', Number),
            (r'(\d+\.\d+\.|(\d+\.){2}\d+)', Number),
            # Hostnames
            (_h + r'(\.' + _h + r')+', String),
            # Numeric
            (_float + r'\s+(day|hr|min|sec|msec|usec)s?\b', Literal.Date),
            (r'0[xX]' + _hex, Number.Hex),
            (_float, Number.Float),
            (r'\d+', Number.Integer),
            (r'/', String.Regex, 'regex'),
            (r'"', String, 'string'),
            # Operators
            (r'[!%*/+:<=>?~|-]', Operator),
            (r'([-+=&|]{2}|[+=!><-]=)', Operator),
            (r'(in|match)\b', Operator.Word),
            (r'[{}()\[\]$.,;]', Punctuation),
            # Identfier
            (r'([_a-zA-Z]\w*)(::)', bygroups(Name, Name.Namespace)),
            (r'[a-zA-Z_][a-zA-Z_0-9]*', Name)
        ],
        'string': [
            (r'"', String, '#pop'),
            (r'\\([\\abfnrtv"\']|x[a-fA-F0-9]{2,4}|[0-7]{1,3})', String.Escape),
            (r'[^\\"\n]+', String),
            (r'\\\n', String),
            (r'\\', String)
        ],
        'regex': [
            (r'/', String.Regex, '#pop'),
            (r'\\[\\nt/]', String.Regex), # String.Escape is too intense here.
            (r'[^\\/\n]+', String.Regex),
            (r'\\\n', String.Regex),
            (r'\\', String.Regex)
        ]
    }


class CbmBasicV2Lexer(RegexLexer):
    """
    For CBM BASIC V2 sources.

    *New in Pygments 1.6.*
    """
    name = 'CBM BASIC V2'
    aliases = ['cbmbas']
    filenames = ['*.bas']

    flags = re.IGNORECASE

    tokens = {
        'root': [
            (r'rem.*\n', Comment.Single),
            (r'\s+', Text),
            (r'new|run|end|for|to|next|step|go(to|sub)?|on|return|stop|cont'
             r'|if|then|input#?|read|wait|load|save|verify|poke|sys|print#?'
             r'|list|clr|cmd|open|close|get#?', Keyword.Reserved),
            (r'data|restore|dim|let|def|fn', Keyword.Declaration),
            (r'tab|spc|sgn|int|abs|usr|fre|pos|sqr|rnd|log|exp|cos|sin|tan|atn'
             r'|peek|len|val|asc|(str|chr|left|right|mid)\$', Name.Builtin),
            (r'[-+*/^<>=]', Operator),
            (r'not|and|or', Operator.Word),
            (r'"[^"\n]*.', String),
            (r'\d+|[-+]?\d*\.\d*(e[-+]?\d+)?', Number.Float),
            (r'[\(\),:;]', Punctuation),
            (r'\w+[$%]?', Name),
        ]
    }

    def analyse_text(self, text):
        # if it starts with a line number, it shouldn't be a "modern" Basic
        # like VB.net
        if re.match(r'\d+', text):
            return True


class MscgenLexer(RegexLexer):
    """
    For `Mscgen <http://www.mcternan.me.uk/mscgen/>`_ files.

    *New in Pygments 1.6.*
    """
    name = 'Mscgen'
    aliases = ['mscgen', 'msc']
    filenames = ['*.msc']

    _var = r'([a-zA-Z0-9_]+|"(?:\\"|[^"])*")'

    tokens = {
        'root': [
            (r'msc\b', Keyword.Type),
            # Options
            (r'(hscale|HSCALE|width|WIDTH|wordwraparcs|WORDWRAPARCS'
             r'|arcgradient|ARCGRADIENT)\b', Name.Property),
            # Operators
            (r'(abox|ABOX|rbox|RBOX|box|BOX|note|NOTE)\b', Operator.Word),
            (r'(\.|-|\|){3}', Keyword),
            (r'(?:-|=|\.|:){2}'
             r'|<<=>>|<->|<=>|<<>>|<:>'
             r'|->|=>>|>>|=>|:>|-x|-X'
             r'|<-|<<=|<<|<=|<:|x-|X-|=', Operator),
            # Names
            (r'\*', Name.Builtin),
            (_var, Name.Variable),
            # Other
            (r'\[', Punctuation, 'attrs'),
            (r'\{|\}|,|;', Punctuation),
            include('comments')
        ],
        'attrs': [
            (r'\]', Punctuation, '#pop'),
            (_var + r'(\s*)(=)(\s*)' + _var,
             bygroups(Name.Attribute, Text.Whitespace, Operator, Text.Whitespace,
                      String)),
            (r',', Punctuation),
            include('comments')
        ],
        'comments': [
            (r'(?://|#).*?\n', Comment.Single),
            (r'/\*(?:.|\n)*?\*/', Comment.Multiline),
            (r'[ \t\r\n]+', Text.Whitespace)
        ]
    }


def _rx_indent(level):
    # Kconfig *always* interprets a tab as 8 spaces, so this is the default.
    # Edit this if you are in an environment where KconfigLexer gets expanded
    # input (tabs expanded to spaces) and the expansion tab width is != 8,
    # e.g. in connection with Trac (trac.ini, [mimeviewer], tab_width).
    # Value range here is 2 <= {tab_width} <= 8.
    tab_width = 8
    # Regex matching a given indentation {level}, assuming that indentation is
    # a multiple of {tab_width}. In other cases there might be problems.
    return r'(?:\t| {1,%s}\t| {%s}){%s}.*\n' % (tab_width-1, tab_width, level)


class KconfigLexer(RegexLexer):
    """
    For Linux-style Kconfig files.

    *New in Pygments 1.6.*
    """

    name = 'Kconfig'
    aliases = ['kconfig', 'menuconfig', 'linux-config', 'kernel-config']
    # Adjust this if new kconfig file names appear in your environment
    filenames = ['Kconfig', '*Config.in*', 'external.in*',
                 'standard-modules.in']
    mimetypes = ['text/x-kconfig']
    # No re.MULTILINE, indentation-aware help text needs line-by-line handling
    flags = 0

    def call_indent(level):
        # If indentation >= {level} is detected, enter state 'indent{level}'
        return (_rx_indent(level), String.Doc, 'indent%s' % level)

    def do_indent(level):
        # Print paragraphs of indentation level >= {level} as String.Doc,
        # ignoring blank lines. Then return to 'root' state.
        return [
            (_rx_indent(level), String.Doc),
            (r'\s*\n', Text),
            (r'', Generic, '#pop:2')
        ]

    tokens = {
        'root': [
            (r'\s+', Text),
            (r'#.*?\n', Comment.Single),
            (r'(mainmenu|config|menuconfig|choice|endchoice|comment|menu|'
             r'endmenu|visible if|if|endif|source|prompt|select|depends on|'
             r'default|range|option)\b', Keyword),
            (r'(---help---|help)[\t ]*\n', Keyword, 'help'),
            (r'(bool|tristate|string|hex|int|defconfig_list|modules|env)\b',
             Name.Builtin),
            (r'[!=&|]', Operator),
            (r'[()]', Punctuation),
            (r'[0-9]+', Number.Integer),
            (r"'(''|[^'])*'", String.Single),
            (r'"(""|[^"])*"', String.Double),
            (r'\S+', Text),
        ],
        # Help text is indented, multi-line and ends when a lower indentation
        # level is detected.
        'help': [
            # Skip blank lines after help token, if any
            (r'\s*\n', Text),
            # Determine the first help line's indentation level heuristically(!).
            # Attention: this is not perfect, but works for 99% of "normal"
            # indentation schemes up to a max. indentation level of 7.
            call_indent(7),
            call_indent(6),
            call_indent(5),
            call_indent(4),
            call_indent(3),
            call_indent(2),
            call_indent(1),
            ('', Text, '#pop'),  # for incomplete help sections without text
        ],
        # Handle text for indentation levels 7 to 1
        'indent7': do_indent(7),
        'indent6': do_indent(6),
        'indent5': do_indent(5),
        'indent4': do_indent(4),
        'indent3': do_indent(3),
        'indent2': do_indent(2),
        'indent1': do_indent(1),
    }


class VGLLexer(RegexLexer):
    """
    For `SampleManager VGL <http://www.thermoscientific.com/samplemanager>`_
    source code.

    *New in Pygments 1.6.*
    """
    name = 'VGL'
    aliases = ['vgl']
    filenames = ['*.rpf']

    flags = re.MULTILINE | re.DOTALL | re.IGNORECASE

    tokens = {
        'root': [
            (r'\{[^\}]*\}', Comment.Multiline),
            (r'declare', Keyword.Constant),
            (r'(if|then|else|endif|while|do|endwhile|and|or|prompt|object'
             r'|create|on|line|with|global|routine|value|endroutine|constant'
             r'|global|set|join|library|compile_option|file|exists|create|copy'
             r'|delete|enable|windows|name|notprotected)(?! *[=<>.,()])',
             Keyword),
            (r'(true|false|null|empty|error|locked)', Keyword.Constant),
            (r'[~\^\*\#!%&\[\]\(\)<>\|+=:;,./?-]', Operator),
            (r'"[^"]*"', String),
            (r'(\.)([a-z_\$][a-z0-9_\$]*)', bygroups(Operator, Name.Attribute)),
            (r'[0-9][0-9]*(\.[0-9]+(e[+\-]?[0-9]+)?)?', Number),
            (r'[a-z_\$][a-z0-9_\$]*', Name),
            (r'[\r\n]+', Text),
            (r'\s+', Text)
        ]
    }


class SourcePawnLexer(RegexLexer):
    """
    For SourcePawn source code with preprocessor directives.

    *New in Pygments 1.6.*
    """
    name = 'SourcePawn'
    aliases = ['sp']
    filenames = ['*.sp']
    mimetypes = ['text/x-sourcepawn']

    #: optional Comment or Whitespace
    _ws = r'(?:\s|//.*?\n|/\*.*?\*/)+'

    tokens = {
        'root': [
            # preprocessor directives: without whitespace
            ('^#if\s+0', Comment.Preproc, 'if0'),
            ('^#', Comment.Preproc, 'macro'),
            # or with whitespace
            ('^' + _ws + r'#if\s+0', Comment.Preproc, 'if0'),
            ('^' + _ws + '#', Comment.Preproc, 'macro'),
            (r'\n', Text),
            (r'\s+', Text),
            (r'\\\n', Text), # line continuation
            (r'/(\\\n)?/(\n|(.|\n)*?[^\\]\n)', Comment.Single),
            (r'/(\\\n)?\*(.|\n)*?\*(\\\n)?/', Comment.Multiline),
            (r'[{}]', Punctuation),
            (r'L?"', String, 'string'),
            (r"L?'(\\.|\\[0-7]{1,3}|\\x[a-fA-F0-9]{1,2}|[^\\\'\n])'", String.Char),
            (r'(\d+\.\d*|\.\d+|\d+)[eE][+-]?\d+[LlUu]*', Number.Float),
            (r'(\d+\.\d*|\.\d+|\d+[fF])[fF]?', Number.Float),
            (r'0x[0-9a-fA-F]+[LlUu]*', Number.Hex),
            (r'0[0-7]+[LlUu]*', Number.Oct),
            (r'\d+[LlUu]*', Number.Integer),
            (r'\*/', Error),
            (r'[~!%^&*+=|?:<>/-]', Operator),
            (r'[()\[\],.;]', Punctuation),
            (r'(case|const|continue|native|'
             r'default|else|enum|for|if|new|operator|'
             r'public|return|sizeof|static|decl|struct|switch)\b', Keyword),
            (r'(bool|Float)\b', Keyword.Type),
            (r'(true|false)\b', Keyword.Constant),
            ('[a-zA-Z_][a-zA-Z0-9_]*', Name),
        ],
        'string': [
            (r'"', String, '#pop'),
            (r'\\([\\abfnrtv"\']|x[a-fA-F0-9]{2,4}|[0-7]{1,3})', String.Escape),
            (r'[^\\"\n]+', String), # all other characters
            (r'\\\n', String), # line continuation
            (r'\\', String), # stray backslash
        ],
        'macro': [
            (r'[^/\n]+', Comment.Preproc),
            (r'/\*(.|\n)*?\*/', Comment.Multiline),
            (r'//.*?\n', Comment.Single, '#pop'),
            (r'/', Comment.Preproc),
            (r'(?<=\\)\n', Comment.Preproc),
            (r'\n', Comment.Preproc, '#pop'),
        ],
        'if0': [
            (r'^\s*#if.*?(?<!\\)\n', Comment.Preproc, '#push'),
            (r'^\s*#endif.*?(?<!\\)\n', Comment.Preproc, '#pop'),
            (r'.*?\n', Comment),
        ]
    }

    SM_TYPES = ['Action', 'bool', 'Float', 'Plugin', 'String', 'any',
                'AdminFlag', 'OverrideType', 'OverrideRule', 'ImmunityType',
                'GroupId', 'AdminId', 'AdmAccessMode', 'AdminCachePart',
                'CookieAccess', 'CookieMenu', 'CookieMenuAction', 'NetFlow',
                'ConVarBounds', 'QueryCookie', 'ReplySource',
                'ConVarQueryResult', 'ConVarQueryFinished', 'Function',
                'Action', 'Identity', 'PluginStatus', 'PluginInfo', 'DBResult',
                'DBBindType', 'DBPriority', 'PropType', 'PropFieldType',
                'MoveType', 'RenderMode', 'RenderFx', 'EventHookMode',
                'EventHook', 'FileType', 'FileTimeMode', 'PathType',
                'ParamType', 'ExecType', 'DialogType', 'Handle', 'KvDataTypes',
                'NominateResult', 'MapChange', 'MenuStyle', 'MenuAction',
                'MenuSource', 'RegexError', 'SDKCallType', 'SDKLibrary',
                'SDKFuncConfSource', 'SDKType', 'SDKPassMethod', 'RayType',
                'TraceEntityFilter', 'ListenOverride', 'SortOrder', 'SortType',
                'SortFunc2D', 'APLRes', 'FeatureType', 'FeatureStatus',
                'SMCResult', 'SMCError', 'TFClassType', 'TFTeam', 'TFCond',
                'TFResourceType', 'Timer', 'TopMenuAction', 'TopMenuObjectType',
                'TopMenuPosition', 'TopMenuObject', 'UserMsg']

    def __init__(self, **options):
        self.smhighlighting = get_bool_opt(options,
                'sourcemod', True)

        self._functions = []
        if self.smhighlighting:
            from pygments.lexers._sourcemodbuiltins import FUNCTIONS
            self._functions.extend(FUNCTIONS)
        RegexLexer.__init__(self, **options)

    def get_tokens_unprocessed(self, text):
        for index, token, value in \
            RegexLexer.get_tokens_unprocessed(self, text):
            if token is Name:
                if self.smhighlighting:
                    if value in self.SM_TYPES:
                        token = Keyword.Type
                    elif value in self._functions:
<<<<<<< HEAD
                        tokens = Name.Builtin
            yield index, token, value

class AutoItLexer(RegexLexer):
    """
    For `AutoIt <http://www.autoitscript.com/site/autoit/>`_ files.
    
    AutoIt is a freeware BASIC-like scripting language 
    designed for automating the Windows GUI and general scripting
    
    *New in Pygments 1.6.*
    """
    name = 'AutoIt'
    aliases = ['autoit', 'Autoit']
    filenames = ['*.au3']
    mimetypes = ['text/x-autoit']
    
    # Keywords, functions, macros from au3.keywords.properties
    # which can be found in AutoIt installed directory, e.g.
    # c:\Program Files (x86)\AutoIt3\SciTE\au3.keywords.properties   

    keywords = """
#include-once #include #endregion #forcedef #forceref #region
and byref case continueloop dim do else elseif endfunc endif
endselect exit exitloop for func global
if local next not or return select step 
then to until wend while exit""".split() 
   
    functions="""
abs acos adlibregister adlibunregister asc ascw asin assign
atan autoitsetoption autoitwingettitle autoitwinsettitle beep binary binarylen binarymid 
binarytostring bitand bitnot bitor bitrotate bitshift bitxor blockinput break call 
cdtray ceiling chr chrw clipget clipput consoleread consolewrite consolewriteerror 
controlclick controlcommand controldisable controlenable controlfocus controlgetfocus 
controlgethandle controlgetpos controlgettext controlhide controllistview controlmove 
controlsend controlsettext controlshow controltreeview cos dec dircopy dircreate 
dirgetsize dirmove dirremove dllcall dllcalladdress dllcallbackfree dllcallbackgetptr 
dllcallbackregister dllclose dllopen dllstructcreate dllstructgetdata dllstructgetptr 
dllstructgetsize dllstructsetdata drivegetdrive drivegetfilesystem drivegetlabel 
drivegetserial drivegettype drivemapadd drivemapdel drivemapget drivesetlabel drivespacefree 
drivespacetotal drivestatus envget envset envupdate eval execute exp filechangedir 
fileclose filecopy filecreatentfslink filecreateshortcut filedelete fileexists filefindfirstfile 
filefindnextfile fileflush filegetattrib filegetencoding filegetlongname filegetpos 
filegetshortcut filegetshortname filegetsize filegettime filegetversion fileinstall 
filemove fileopen fileopendialog fileread filereadline filerecycle filerecycleempty 
filesavedialog fileselectfolder filesetattrib filesetpos filesettime filewrite filewriteline 
floor ftpsetproxy guicreate guictrlcreateavi guictrlcreatebutton guictrlcreatecheckbox 
guictrlcreatecombo guictrlcreatecontextmenu guictrlcreatedate guictrlcreatedummy 
guictrlcreateedit guictrlcreategraphic guictrlcreategroup guictrlcreateicon guictrlcreateinput 
guictrlcreatelabel guictrlcreatelist guictrlcreatelistview guictrlcreatelistviewitem 
guictrlcreatemenu guictrlcreatemenuitem guictrlcreatemonthcal guictrlcreateobj guictrlcreatepic 
guictrlcreateprogress guictrlcreateradio guictrlcreateslider guictrlcreatetab guictrlcreatetabitem 
guictrlcreatetreeview guictrlcreatetreeviewitem guictrlcreateupdown guictrldelete 
guictrlgethandle guictrlgetstate guictrlread guictrlrecvmsg guictrlregisterlistviewsort 
guictrlsendmsg guictrlsendtodummy guictrlsetbkcolor guictrlsetcolor guictrlsetcursor 
guictrlsetdata guictrlsetdefbkcolor guictrlsetdefcolor guictrlsetfont guictrlsetgraphic 
guictrlsetimage guictrlsetlimit guictrlsetonevent guictrlsetpos guictrlsetresizing 
guictrlsetstate guictrlsetstyle guictrlsettip guidelete guigetcursorinfo guigetmsg 
guigetstyle guiregistermsg guisetaccelerators guisetbkcolor guisetcoord guisetcursor 
guisetfont guisethelp guiseticon guisetonevent guisetstate guisetstyle guistartgroup 
guiswitch hex hotkeyset httpsetproxy httpsetuseragent hwnd inetclose inetget inetgetinfo 
inetgetsize inetread inidelete iniread inireadsection inireadsectionnames inirenamesection 
iniwrite iniwritesection inputbox int isadmin isarray isbinary isbool isdeclared 
isdllstruct isfloat ishwnd isint iskeyword isnumber isobj isptr isstring log memgetstats 
mod mouseclick mouseclickdrag mousedown mousegetcursor mousegetpos mousemove mouseup 
mousewheel msgbox number objcreate objcreateinterface objevent objevent objget objname 
onautoitexitregister onautoitexitunregister opt ping pixelchecksum pixelgetcolor 
pixelsearch pluginclose pluginopen processclose processexists processgetstats processlist 
processsetpriority processwait processwaitclose progressoff progresson progressset 
ptr random regdelete regenumkey regenumval regread regwrite round run runas runaswait 
runwait send sendkeepactive seterror setextended shellexecute shellexecutewait shutdown 
sin sleep soundplay soundsetwavevolume splashimageon splashoff splashtexton sqrt 
srandom statusbargettext stderrread stdinwrite stdioclose stdoutread string stringaddcr 
stringcompare stringformat stringfromasciiarray stringinstr stringisalnum stringisalpha 
stringisascii stringisdigit stringisfloat stringisint stringislower stringisspace 
stringisupper stringisxdigit stringleft stringlen stringlower stringmid stringregexp 
stringregexpreplace stringreplace stringright stringsplit stringstripcr stringstripws 
stringtoasciiarray stringtobinary stringtrimleft stringtrimright stringupper tan 
tcpaccept tcpclosesocket tcpconnect tcplisten tcpnametoip tcprecv tcpsend tcpshutdown 
tcpstartup timerdiff timerinit tooltip traycreateitem traycreatemenu traygetmsg trayitemdelete 
trayitemgethandle trayitemgetstate trayitemgettext trayitemsetonevent trayitemsetstate 
trayitemsettext traysetclick trayseticon traysetonevent traysetpauseicon traysetstate 
traysettooltip traytip ubound udpbind udpclosesocket udpopen udprecv udpsend udpshutdown 
udpstartup vargettype winactivate winactive winclose winexists winflash wingetcaretpos 
wingetclasslist wingetclientsize wingethandle wingetpos wingetprocess wingetstate 
wingettext wingettitle winkill winlist winmenuselectitem winminimizeall winminimizeallundo 
winmove winsetontop winsetstate winsettitle winsettrans winwait winwaitactive winwaitclose 
winwaitnotactive""".split()

    macros="""
@appdatacommondir @appdatadir @autoitexe @autoitpid @autoitversion
@autoitx64 @com_eventobj @commonfilesdir @compiled @computername @comspec @cpuarch
@cr @crlf @desktopcommondir @desktopdepth @desktopdir @desktopheight @desktoprefresh
@desktopwidth @documentscommondir @error @exitcode @exitmethod @extended @favoritescommondir
@favoritesdir @gui_ctrlhandle @gui_ctrlid @gui_dragfile @gui_dragid @gui_dropid @gui_winhandle
@homedrive @homepath @homeshare @hotkeypressed @hour @ipaddress1 @ipaddress2 @ipaddress3
@ipaddress4 @kblayout @lf @logondnsdomain @logondomain @logonserver @mday @min @mon
@msec @muilang @mydocumentsdir @numparams @osarch @osbuild @oslang @osservicepack
@ostype @osversion @programfilesdir @programscommondir @programsdir @scriptdir @scriptfullpath
@scriptlinenumber @scriptname @sec @startmenucommondir @startmenudir @startupcommondir
@startupdir @sw_disable @sw_enable @sw_hide @sw_lock @sw_maximize @sw_minimize @sw_restore
@sw_show @sw_showdefault @sw_showmaximized @sw_showminimized @sw_showminnoactive
@sw_showna @sw_shownoactivate @sw_shownormal @sw_unlock @systemdir @tab @tempdir
@tray_id @trayiconflashing @trayiconvisible @username @userprofiledir @wday @windowsdir
@workingdir @yday @year""".split()

    tokens = {
        'root': [
            (r';.*\n', Comment.Single),
            (r'(#comments-start|#cs).*?(#comments-end|#ce)', Comment.Multiline),
            (r'[\[\]{}(),;]', Punctuation),
            (r'(and|or|not)\b', Operator.Word),
            (r'[\$|@][a-zA-Z_][a-zA-Z0-9_]*', Name.Variable),
            (r'!=|==|:=|\.=|<<|>>|[-~+/*%=<>&^|?:!.]', Operator),
            include('commands'),
            include('labels'),
            include('builtInFunctions'),
            include('builtInMarcros'),
            (r'"', String, combined('stringescape', 'dqs')),
            include('numbers'),
            (r'[a-zA-Z_#@$][a-zA-Z0-9_#@$]*', Name),
            (r'\\|\'', Text),
            (r'\`([\,\%\`abfnrtv\-\+;])', String.Escape),
            (r'_\n', Text), # Line continuation
            include('garbage'),
        ],
        'commands': [
            (r'(?i)(\s*)(%s)\b' % '|'.join(keywords),
            bygroups(Text, Name.Builtin)),
        ],
        'builtInFunctions': [
            (r'(?i)(%s)\b' % '|'.join(functions),
             Name.Function),
        ],
        'builtInMarcros': [
            (r'(?i)(%s)\b' % '|'.join(macros),
             Name.Variable.Global),
        ],
        'labels': [
            # sendkeys
            (r'(^\s*)({[^\s]+?})', bygroups(Text, Name.Label)),
        ],
        'numbers': [
            (r'(\d+\.\d*|\d*\.\d+)([eE][+-]?[0-9]+)?', Number.Float),
            (r'\d+[eE][+-]?[0-9]+', Number.Float),
            (r'0\d+', Number.Oct),
            (r'0[xX][a-fA-F0-9]+', Number.Hex),
            (r'\d+L', Number.Integer.Long),
            (r'\d+', Number.Integer)
        ],
        'stringescape': [
            (r'\"\"|\`([\,\%\`abfnrtv])', String.Escape),
        ],
        'strings': [
            (r'[^"\n]+', String),
        ],
        'dqs': [
            (r'"', String, '#pop'),
            include('strings')
        ],
        'garbage': [
            (r'[^\S\n]', Text),
        ],
=======
                        token = Name.Builtin
            yield index, token, value


class PuppetLexer(RegexLexer):
    """
    For `Puppet <http://puppetlabs.com/>`__ configuration DSL.

    *New in Pygments 1.6.*
    """
    name = 'Puppet'
    aliases = ['puppet']
    filenames = ['*.pp']

    tokens = {
        'root': [
            include('comments'),
            include('keywords'),
            include('names'),
            include('numbers'),
            include('operators'),
            include('strings'),

            (r'[]{}:(),;[]', Punctuation),
            (r'[^\S\n]+', Text),
        ],

        'comments': [
            (r'\s*#.*$', Comment),
            (r'/(\\\n)?[*](.|\n)*?[*](\\\n)?/', Comment.Multiline),
        ],

        'operators': [
            (r'(=>|\?|<|>|=|\+|-|/|\*|~|!|\|)', Operator),
            (r'(in|and|or|not)\b', Operator.Word),
        ],

        'names': [
            ('[a-zA-Z_][a-zA-Z0-9_]*', Name.Attribute),
            (r'(\$\S+)(\[)(\S+)(\])', bygroups(Name.Variable, Punctuation,
                                               String, Punctuation)),
            (r'\$\S+', Name.Variable),
        ],

        'numbers': [
            # Copypasta from the Python lexer
            (r'(\d+\.\d*|\d*\.\d+)([eE][+-]?[0-9]+)?j?', Number.Float),
            (r'\d+[eE][+-]?[0-9]+j?', Number.Float),
            (r'0[0-7]+j?', Number.Oct),
            (r'0[xX][a-fA-F0-9]+', Number.Hex),
            (r'\d+L', Number.Integer.Long),
            (r'\d+j?', Number.Integer)
        ],

        'keywords': [
            # Left out 'group' and 'require'
            # Since they're often used as attributes
            (r'(?i)(absent|alert|alias|audit|augeas|before|case|check|class|'
             r'computer|configured|contained|create_resources|crit|cron|debug|'
             r'default|define|defined|directory|else|elsif|emerg|err|exec|'
             r'extlookup|fail|false|file|filebucket|fqdn_rand|generate|host|if|'
             r'import|include|info|inherits|inline_template|installed|'
             r'interface|k5login|latest|link|loglevel|macauthorization|'
             r'mailalias|maillist|mcx|md5|mount|mounted|nagios_command|'
             r'nagios_contact|nagios_contactgroup|nagios_host|'
             r'nagios_hostdependency|nagios_hostescalation|nagios_hostextinfo|'
             r'nagios_hostgroup|nagios_service|nagios_servicedependency|'
             r'nagios_serviceescalation|nagios_serviceextinfo|'
             r'nagios_servicegroup|nagios_timeperiod|node|noop|notice|notify|'
             r'package|present|purged|realize|regsubst|resources|role|router|'
             r'running|schedule|scheduled_task|search|selboolean|selmodule|'
             r'service|sha1|shellquote|split|sprintf|ssh_authorized_key|sshkey|'
             r'stage|stopped|subscribe|tag|tagged|template|tidy|true|undef|'
             r'unmounted|user|versioncmp|vlan|warning|yumrepo|zfs|zone|'
             r'zpool)\b', Keyword),
        ],

        'strings': [
            (r'"([^"])*"', String),
            (r'\'([^\'])*\'', String),
        ],

    }


class NSISLexer(RegexLexer):
    """
    For `NSIS <http://nsis.sourceforge.net/>`_ scripts.

    *New in Pygments 1.6.*
    """
    name = 'NSIS'
    aliases = ['nsis', 'nsi', 'nsh']
    filenames = ['*.nsi', '*.nsh']
    mimetypes = ['text/x-nsis']

    flags = re.IGNORECASE

    tokens = {
        'root': [
            (r'[;\#].*\n', Comment),
            (r"'.*'", String.Single),
            (r'"', String.Double, 'str_double'),
            (r'`', String.Backtick, 'str_backtick'),
            include('macro'),
            include('interpol'),
            include('basic'),
            (r'\$\{[a-zA-Z_\|][a-zA-Z0-9_\|]*\}', Keyword.Pseudo),
            (r'\/[a-zA-Z_][a-zA-Z0-9_]*', Name.Attribute),
            ('.', Text),
        ],
        'basic': [
            (r'(\n)(Function)(\s+)([\.\_a-zA-Z][\.\_a-zA-Z0-9]*)\b',
             bygroups(Text, Keyword, Text, Name.Function)),
            (r'\b([_a-zA-Z][_a-zA-Z0-9]*)(::)([a-zA-Z][a-zA-Z0-9]*)\b',
             bygroups(Keyword.Namespace, Punctuation, Name.Function)),
            (r'\b([_a-zA-Z][_a-zA-Z0-9]*)(:)', bygroups(Name.Label, Punctuation)),
            (r'(\b[ULS]|\B)([\!\<\>=]?=|\<\>?|\>)\B', Operator),
            (r'[\+\-\|]', Operator),
            (r'[\\]', Punctuation),
            (r'\b(Abort|Add(?:BrandingImage|Size)|Allow(?:RootDirInstall|SkipFiles)|'
             r'AutoCloseWindow|BG(?:Font|Gradient)|BrandingText|BringToFront|'
             r'Call(?:InstDLL)?|(?:Sub)?Caption|ChangeUI|CheckBitmap|ClearErrors|CompletedText|'
             r'ComponentText|CopyFiles|CRCCheck|Create(?:Directory|Font|Shortcut)|'
             r'Delete(?:INI(?:Sec|Str)|Reg(?:Key|Value))?|DetailPrint|DetailsButtonText|'
             r'Dir(?:Show|Text|Var|Verify)|(?:Disabled|Enabled)Bitmap|EnableWindow|'
             r'EnumReg(?:Key|Value)|Exch|Exec(?:Shell|Wait)?|ExpandEnvStrings|'
             r'File(?:BufSize|Close|ErrorText|Open|Read(?:Byte)?|Seek|Write(?:Byte)?)?|'
             r'Find(?:Close|First|Next|Window)|FlushINI|Function(?:End)?|'
             r'Get(?:CurInstType|CurrentAddress|DlgItem|DLLVersion(?:Local)?|ErrorLevel|'
             r'FileTime(?:Local)?|FullPathName|FunctionAddress|InstDirError|LabelAddress|TempFileName)|'
             r'Goto|HideWindow|Icon|If(?:Abort|Errors|FileExists|RebootFlag|Silent)|'
             r'InitPluginsDir|Install(?:ButtonText|Colors|Dir(?:RegKey)?)|'
             r'Inst(?:ProgressFlags|Type(?:[GS]etText)?)|Int(?:CmpU?|Fmt|Op)|IsWindow|'
             r'LangString(?:UP)?|License(?:BkColor|Data|ForceSelection|LangString|Text)|'
             r'LoadLanguageFile|LockWindow|Log(?:Set|Text)|MessageBox|MiscButtonText|'
             r'Name|Nop|OutFile|(?:Uninst)?Page(?:Ex(?:End)?)?|PluginDir|Pop|Push|Quit|'
             r'Read(?:(?:Env|INI|Reg)Str|RegDWORD)|Reboot|(?:Un)?RegDLL|Rename|RequestExecutionLevel|'
             r'ReserveFile|Return|RMDir|SearchPath|'
             r'Section(?:Divider|End|(?:(?:Get|Set)(?:Flags|InstTypes|Size|Text))|Group(?:End)?|In)?|'
             r'SendMessage|'
             r'Set(?:AutoClose|BrandingImage|Compress(?:ionLevel|or(?:DictSize)?)?|CtlColors|'
             r'CurInstType|DatablockOptimize|DateSave|Details(?:Print|View)|Error(?:s|Level)|'
             r'FileAttributes|Font|OutPath|Overwrite|PluginUnload|RebootFlag|ShellVarContext|'
             r'Silent|StaticBkColor)|'
             r'Show(?:(?:I|Uni)nstDetails|Window)|Silent(?:Un)?Install|Sleep|SpaceTexts|'
             r'Str(?:CmpS?|Cpy|Len)|SubSection(?:End)?|'
             r'Uninstall(?:ButtonText|(?:Sub)?Caption|EXEName|Icon|Text)|UninstPage|'
             r'Var|VI(?:AddVersionKey|ProductVersion)|WindowIcon|'
             r'Write(?:INIStr|Reg(:?Bin|DWORD|(?:Expand)?Str)|Uninstaller)|XPStyle)\b',
             Keyword),
            (r'\b(CUR|END|(?:FILE_ATTRIBUTE_)?(?:ARCHIVE|HIDDEN|NORMAL|OFFLINE|READONLY|SYSTEM|TEMPORARY)|'
             r'HK(CC|CR|CU|DD|LM|PD|U)|'
             r'HKEY_(?:CLASSES_ROOT|CURRENT_(?:CONFIG|USER)|DYN_DATA|LOCAL_MACHINE|PERFORMANCE_DATA|USERS)|'
             r'ID(?:ABORT|CANCEL|IGNORE|NO|OK|RETRY|YES)|'
             r'MB_(?:ABORTRETRYIGNORE|DEFBUTTON[1-4]|ICON(?:EXCLAMATION|INFORMATION|QUESTION|STOP)|'
             r'OK(?:CANCEL)?|RETRYCANCEL|RIGHT|SETFOREGROUND|TOPMOST|USERICON|YESNO(?:CANCEL)?)|'
             r'SET|SHCTX|SW_(?:HIDE|SHOW(?:MAXIMIZED|MINIMIZED|NORMAL))|'
             r'admin|all|auto|both|bottom|bzip2|checkbox|colored|current|false|force|'
             r'hide|highest|if(?:diff|newer)|lastused|leave|left|listonly|lzma|nevershow|'
             r'none|normal|off|on|pop|push|radiobuttons|right|show|silent|silentlog|'
             r'smooth|textonly|top|true|try|user|zlib)\b',
             Name.Constant),
        ],
        'macro': [
            (r'\!(addincludedir(?:dir)?|addplugindir|appendfile|cd|define|'
             r'delfilefile|echo(?:message)?|else|endif|error|execute|'
             r'if(?:macro)?n?(?:def)?|include|insertmacro|macro(?:end)?|packhdr|'
             r'search(?:parse|replace)|system|tempfilesymbol|undef|verbose|warning)\b',
             Comment.Preproc),
        ],
        'interpol': [
            (r'\$(R?[0-9])', Name.Builtin.Pseudo),    # registers
            (r'\$(ADMINTOOLS|APPDATA|CDBURN_AREA|COOKIES|COMMONFILES(?:32|64)|'
            r'DESKTOP|DOCUMENTS|EXE(?:DIR|FILE|PATH)|FAVORITES|FONTS|HISTORY|'
            r'HWNDPARENT|INTERNET_CACHE|LOCALAPPDATA|MUSIC|NETHOOD|PICTURES|'
            r'PLUGINSDIR|PRINTHOOD|PROFILE|PROGRAMFILES(?:32|64)|QUICKLAUNCH|'
            r'RECENT|RESOURCES(?:_LOCALIZED)?|SENDTO|SM(?:PROGRAMS|STARTUP)|'
            r'STARTMENU|SYSDIR|TEMP(?:LATES)?|VIDEOS|WINDIR|\{NSISDIR\})',
             Name.Builtin),
            (r'\$(CMDLINE|INSTDIR|OUTDIR|LANGUAGE)', Name.Variable.Global),
            (r'\$[a-zA-Z_][a-zA-Z0-9_]*', Name.Variable),
        ],
        'str_double': [
            (r'"', String, '#pop'),
            (r'\$(\\[nrt"]|\$)', String.Escape),
            include('interpol'),
            (r'.', String.Double),
        ],
        'str_backtick': [
            (r'`', String, '#pop'),
            (r'\$(\\[nrt"]|\$)', String.Escape),
            include('interpol'),
            (r'.', String.Double),
        ],
    }


class RPMSpecLexer(RegexLexer):
    """
    For RPM *.spec files

    *New in Pygments 1.6.*
    """

    name = 'RPMSpec'
    aliases = ['spec']
    filenames = ['*.spec']
    mimetypes = ['text/x-rpm-spec']

    _directives = ('(?:package|prep|build|install|clean|check|pre[a-z]*|'
                   'post[a-z]*|trigger[a-z]*|files)')

    tokens = {
        'root': [
            (r'#.*\n', Comment),
            include('basic'),
        ],
        'description': [
            (r'^(%' + _directives + ')(.*)$',
             bygroups(Name.Decorator, Text), '#pop'),
            (r'\n', Text),
            (r'.', Text),
        ],
        'changelog': [
            (r'\*.*\n', Generic.Subheading),
            (r'^(%' + _directives + ')(.*)$',
             bygroups(Name.Decorator, Text), '#pop'),
            (r'\n', Text),
            (r'.', Text),
        ],
        'string': [
            (r'"', String.Double, '#pop'),
            (r'\\([\\abfnrtv"\']|x[a-fA-F0-9]{2,4}|[0-7]{1,3})', String.Escape),
            include('interpol'),
            (r'.', String.Double),
        ],
        'basic': [
            include('macro'),
            (r'(?i)^(Name|Version|Release|Epoch|Summary|Group|License|Packager|'
             r'Vendor|Icon|URL|Distribution|Prefix|Patch[0-9]*|Source[0-9]*|'
             r'Requires\(?[a-z]*\)?|[A-Za-z]+Req|Obsoletes|Provides|Conflicts|'
             r'Build[A-Za-z]+|[A-Za-z]+Arch|Auto[A-Za-z]+)(:)(.*)$',
             bygroups(Generic.Heading, Punctuation, using(this))),
            (r'^%description', Name.Decorator, 'description'),
            (r'^%changelog', Name.Decorator, 'changelog'),
            (r'^(%' + _directives + ')(.*)$', bygroups(Name.Decorator, Text)),
            (r'%(attr|defattr|dir|doc(?:dir)?|setup|config(?:ure)?|'
             r'make(?:install)|ghost|patch[0-9]+|find_lang|exclude|verify)',
             Keyword),
            include('interpol'),
            (r"'.*'", String.Single),
            (r'"', String.Double, 'string'),
            (r'.', Text),
        ],
        'macro': [
            (r'%define.*\n', Comment.Preproc),
            (r'%\{\!\?.*%define.*\}', Comment.Preproc),
            (r'(%(?:if(?:n?arch)?|else(?:if)?|endif))(.*)$',
             bygroups(Comment.Preproc, Text)),
        ],
        'interpol': [
            (r'%\{?__[a-z_]+\}?', Name.Function),
            (r'%\{?_([a-z_]+dir|[a-z_]+path|prefix)\}?', Keyword.Pseudo),
            (r'%\{\?[A-Za-z0-9_]+\}', Name.Variable),
            (r'\$\{?RPM_[A-Z0-9_]+\}?', Name.Variable.Global),
            (r'%\{[a-zA-Z][a-zA-Z0-9_]+\}', Keyword.Constant),
        ]
>>>>>>> 85692e33
    }<|MERGE_RESOLUTION|>--- conflicted
+++ resolved
@@ -34,12 +34,8 @@
            'HybrisLexer', 'AwkLexer', 'Cfengine3Lexer', 'SnobolLexer',
            'ECLLexer', 'UrbiscriptLexer', 'OpenEdgeLexer', 'BroLexer',
            'MscgenLexer', 'KconfigLexer', 'VGLLexer', 'SourcePawnLexer',
-<<<<<<< HEAD
-           'AutoItLexer']
-=======
            'RobotFrameworkLexer', 'PuppetLexer', 'NSISLexer', 'RPMSpecLexer',
-           'CbmBasicV2Lexer']
->>>>>>> 85692e33
+           'CbmBasicV2Lexer', 'AutoItLexer']
 
 
 class ECLLexer(RegexLexer):
@@ -3202,171 +3198,6 @@
                     if value in self.SM_TYPES:
                         token = Keyword.Type
                     elif value in self._functions:
-<<<<<<< HEAD
-                        tokens = Name.Builtin
-            yield index, token, value
-
-class AutoItLexer(RegexLexer):
-    """
-    For `AutoIt <http://www.autoitscript.com/site/autoit/>`_ files.
-    
-    AutoIt is a freeware BASIC-like scripting language 
-    designed for automating the Windows GUI and general scripting
-    
-    *New in Pygments 1.6.*
-    """
-    name = 'AutoIt'
-    aliases = ['autoit', 'Autoit']
-    filenames = ['*.au3']
-    mimetypes = ['text/x-autoit']
-    
-    # Keywords, functions, macros from au3.keywords.properties
-    # which can be found in AutoIt installed directory, e.g.
-    # c:\Program Files (x86)\AutoIt3\SciTE\au3.keywords.properties   
-
-    keywords = """
-#include-once #include #endregion #forcedef #forceref #region
-and byref case continueloop dim do else elseif endfunc endif
-endselect exit exitloop for func global
-if local next not or return select step 
-then to until wend while exit""".split() 
-   
-    functions="""
-abs acos adlibregister adlibunregister asc ascw asin assign
-atan autoitsetoption autoitwingettitle autoitwinsettitle beep binary binarylen binarymid 
-binarytostring bitand bitnot bitor bitrotate bitshift bitxor blockinput break call 
-cdtray ceiling chr chrw clipget clipput consoleread consolewrite consolewriteerror 
-controlclick controlcommand controldisable controlenable controlfocus controlgetfocus 
-controlgethandle controlgetpos controlgettext controlhide controllistview controlmove 
-controlsend controlsettext controlshow controltreeview cos dec dircopy dircreate 
-dirgetsize dirmove dirremove dllcall dllcalladdress dllcallbackfree dllcallbackgetptr 
-dllcallbackregister dllclose dllopen dllstructcreate dllstructgetdata dllstructgetptr 
-dllstructgetsize dllstructsetdata drivegetdrive drivegetfilesystem drivegetlabel 
-drivegetserial drivegettype drivemapadd drivemapdel drivemapget drivesetlabel drivespacefree 
-drivespacetotal drivestatus envget envset envupdate eval execute exp filechangedir 
-fileclose filecopy filecreatentfslink filecreateshortcut filedelete fileexists filefindfirstfile 
-filefindnextfile fileflush filegetattrib filegetencoding filegetlongname filegetpos 
-filegetshortcut filegetshortname filegetsize filegettime filegetversion fileinstall 
-filemove fileopen fileopendialog fileread filereadline filerecycle filerecycleempty 
-filesavedialog fileselectfolder filesetattrib filesetpos filesettime filewrite filewriteline 
-floor ftpsetproxy guicreate guictrlcreateavi guictrlcreatebutton guictrlcreatecheckbox 
-guictrlcreatecombo guictrlcreatecontextmenu guictrlcreatedate guictrlcreatedummy 
-guictrlcreateedit guictrlcreategraphic guictrlcreategroup guictrlcreateicon guictrlcreateinput 
-guictrlcreatelabel guictrlcreatelist guictrlcreatelistview guictrlcreatelistviewitem 
-guictrlcreatemenu guictrlcreatemenuitem guictrlcreatemonthcal guictrlcreateobj guictrlcreatepic 
-guictrlcreateprogress guictrlcreateradio guictrlcreateslider guictrlcreatetab guictrlcreatetabitem 
-guictrlcreatetreeview guictrlcreatetreeviewitem guictrlcreateupdown guictrldelete 
-guictrlgethandle guictrlgetstate guictrlread guictrlrecvmsg guictrlregisterlistviewsort 
-guictrlsendmsg guictrlsendtodummy guictrlsetbkcolor guictrlsetcolor guictrlsetcursor 
-guictrlsetdata guictrlsetdefbkcolor guictrlsetdefcolor guictrlsetfont guictrlsetgraphic 
-guictrlsetimage guictrlsetlimit guictrlsetonevent guictrlsetpos guictrlsetresizing 
-guictrlsetstate guictrlsetstyle guictrlsettip guidelete guigetcursorinfo guigetmsg 
-guigetstyle guiregistermsg guisetaccelerators guisetbkcolor guisetcoord guisetcursor 
-guisetfont guisethelp guiseticon guisetonevent guisetstate guisetstyle guistartgroup 
-guiswitch hex hotkeyset httpsetproxy httpsetuseragent hwnd inetclose inetget inetgetinfo 
-inetgetsize inetread inidelete iniread inireadsection inireadsectionnames inirenamesection 
-iniwrite iniwritesection inputbox int isadmin isarray isbinary isbool isdeclared 
-isdllstruct isfloat ishwnd isint iskeyword isnumber isobj isptr isstring log memgetstats 
-mod mouseclick mouseclickdrag mousedown mousegetcursor mousegetpos mousemove mouseup 
-mousewheel msgbox number objcreate objcreateinterface objevent objevent objget objname 
-onautoitexitregister onautoitexitunregister opt ping pixelchecksum pixelgetcolor 
-pixelsearch pluginclose pluginopen processclose processexists processgetstats processlist 
-processsetpriority processwait processwaitclose progressoff progresson progressset 
-ptr random regdelete regenumkey regenumval regread regwrite round run runas runaswait 
-runwait send sendkeepactive seterror setextended shellexecute shellexecutewait shutdown 
-sin sleep soundplay soundsetwavevolume splashimageon splashoff splashtexton sqrt 
-srandom statusbargettext stderrread stdinwrite stdioclose stdoutread string stringaddcr 
-stringcompare stringformat stringfromasciiarray stringinstr stringisalnum stringisalpha 
-stringisascii stringisdigit stringisfloat stringisint stringislower stringisspace 
-stringisupper stringisxdigit stringleft stringlen stringlower stringmid stringregexp 
-stringregexpreplace stringreplace stringright stringsplit stringstripcr stringstripws 
-stringtoasciiarray stringtobinary stringtrimleft stringtrimright stringupper tan 
-tcpaccept tcpclosesocket tcpconnect tcplisten tcpnametoip tcprecv tcpsend tcpshutdown 
-tcpstartup timerdiff timerinit tooltip traycreateitem traycreatemenu traygetmsg trayitemdelete 
-trayitemgethandle trayitemgetstate trayitemgettext trayitemsetonevent trayitemsetstate 
-trayitemsettext traysetclick trayseticon traysetonevent traysetpauseicon traysetstate 
-traysettooltip traytip ubound udpbind udpclosesocket udpopen udprecv udpsend udpshutdown 
-udpstartup vargettype winactivate winactive winclose winexists winflash wingetcaretpos 
-wingetclasslist wingetclientsize wingethandle wingetpos wingetprocess wingetstate 
-wingettext wingettitle winkill winlist winmenuselectitem winminimizeall winminimizeallundo 
-winmove winsetontop winsetstate winsettitle winsettrans winwait winwaitactive winwaitclose 
-winwaitnotactive""".split()
-
-    macros="""
-@appdatacommondir @appdatadir @autoitexe @autoitpid @autoitversion
-@autoitx64 @com_eventobj @commonfilesdir @compiled @computername @comspec @cpuarch
-@cr @crlf @desktopcommondir @desktopdepth @desktopdir @desktopheight @desktoprefresh
-@desktopwidth @documentscommondir @error @exitcode @exitmethod @extended @favoritescommondir
-@favoritesdir @gui_ctrlhandle @gui_ctrlid @gui_dragfile @gui_dragid @gui_dropid @gui_winhandle
-@homedrive @homepath @homeshare @hotkeypressed @hour @ipaddress1 @ipaddress2 @ipaddress3
-@ipaddress4 @kblayout @lf @logondnsdomain @logondomain @logonserver @mday @min @mon
-@msec @muilang @mydocumentsdir @numparams @osarch @osbuild @oslang @osservicepack
-@ostype @osversion @programfilesdir @programscommondir @programsdir @scriptdir @scriptfullpath
-@scriptlinenumber @scriptname @sec @startmenucommondir @startmenudir @startupcommondir
-@startupdir @sw_disable @sw_enable @sw_hide @sw_lock @sw_maximize @sw_minimize @sw_restore
-@sw_show @sw_showdefault @sw_showmaximized @sw_showminimized @sw_showminnoactive
-@sw_showna @sw_shownoactivate @sw_shownormal @sw_unlock @systemdir @tab @tempdir
-@tray_id @trayiconflashing @trayiconvisible @username @userprofiledir @wday @windowsdir
-@workingdir @yday @year""".split()
-
-    tokens = {
-        'root': [
-            (r';.*\n', Comment.Single),
-            (r'(#comments-start|#cs).*?(#comments-end|#ce)', Comment.Multiline),
-            (r'[\[\]{}(),;]', Punctuation),
-            (r'(and|or|not)\b', Operator.Word),
-            (r'[\$|@][a-zA-Z_][a-zA-Z0-9_]*', Name.Variable),
-            (r'!=|==|:=|\.=|<<|>>|[-~+/*%=<>&^|?:!.]', Operator),
-            include('commands'),
-            include('labels'),
-            include('builtInFunctions'),
-            include('builtInMarcros'),
-            (r'"', String, combined('stringescape', 'dqs')),
-            include('numbers'),
-            (r'[a-zA-Z_#@$][a-zA-Z0-9_#@$]*', Name),
-            (r'\\|\'', Text),
-            (r'\`([\,\%\`abfnrtv\-\+;])', String.Escape),
-            (r'_\n', Text), # Line continuation
-            include('garbage'),
-        ],
-        'commands': [
-            (r'(?i)(\s*)(%s)\b' % '|'.join(keywords),
-            bygroups(Text, Name.Builtin)),
-        ],
-        'builtInFunctions': [
-            (r'(?i)(%s)\b' % '|'.join(functions),
-             Name.Function),
-        ],
-        'builtInMarcros': [
-            (r'(?i)(%s)\b' % '|'.join(macros),
-             Name.Variable.Global),
-        ],
-        'labels': [
-            # sendkeys
-            (r'(^\s*)({[^\s]+?})', bygroups(Text, Name.Label)),
-        ],
-        'numbers': [
-            (r'(\d+\.\d*|\d*\.\d+)([eE][+-]?[0-9]+)?', Number.Float),
-            (r'\d+[eE][+-]?[0-9]+', Number.Float),
-            (r'0\d+', Number.Oct),
-            (r'0[xX][a-fA-F0-9]+', Number.Hex),
-            (r'\d+L', Number.Integer.Long),
-            (r'\d+', Number.Integer)
-        ],
-        'stringescape': [
-            (r'\"\"|\`([\,\%\`abfnrtv])', String.Escape),
-        ],
-        'strings': [
-            (r'[^"\n]+', String),
-        ],
-        'dqs': [
-            (r'"', String, '#pop'),
-            include('strings')
-        ],
-        'garbage': [
-            (r'[^\S\n]', Text),
-        ],
-=======
                         token = Name.Builtin
             yield index, token, value
 
@@ -3635,5 +3466,167 @@
             (r'\$\{?RPM_[A-Z0-9_]+\}?', Name.Variable.Global),
             (r'%\{[a-zA-Z][a-zA-Z0-9_]+\}', Keyword.Constant),
         ]
->>>>>>> 85692e33
+    }
+
+
+class AutoItLexer(RegexLexer):
+    """
+    For `AutoIt <http://www.autoitscript.com/site/autoit/>`_ files.
+
+    AutoIt is a freeware BASIC-like scripting language
+    designed for automating the Windows GUI and general scripting
+
+    *New in Pygments 1.6.*
+    """
+    name = 'AutoIt'
+    aliases = ['autoit', 'Autoit']
+    filenames = ['*.au3']
+    mimetypes = ['text/x-autoit']
+
+    # Keywords, functions, macros from au3.keywords.properties
+    # which can be found in AutoIt installed directory, e.g.
+    # c:\Program Files (x86)\AutoIt3\SciTE\au3.keywords.properties
+
+    keywords = """\
+    #include-once #include #endregion #forcedef #forceref #region
+    and byref case continueloop dim do else elseif endfunc endif
+    endselect exit exitloop for func global
+    if local next not or return select step
+    then to until wend while exit""".split()
+
+    functions = """\
+    abs acos adlibregister adlibunregister asc ascw asin assign
+    atan autoitsetoption autoitwingettitle autoitwinsettitle beep binary binarylen binarymid
+    binarytostring bitand bitnot bitor bitrotate bitshift bitxor blockinput break call
+    cdtray ceiling chr chrw clipget clipput consoleread consolewrite consolewriteerror
+    controlclick controlcommand controldisable controlenable controlfocus controlgetfocus
+    controlgethandle controlgetpos controlgettext controlhide controllistview controlmove
+    controlsend controlsettext controlshow controltreeview cos dec dircopy dircreate
+    dirgetsize dirmove dirremove dllcall dllcalladdress dllcallbackfree dllcallbackgetptr
+    dllcallbackregister dllclose dllopen dllstructcreate dllstructgetdata dllstructgetptr
+    dllstructgetsize dllstructsetdata drivegetdrive drivegetfilesystem drivegetlabel
+    drivegetserial drivegettype drivemapadd drivemapdel drivemapget drivesetlabel drivespacefree
+    drivespacetotal drivestatus envget envset envupdate eval execute exp filechangedir
+    fileclose filecopy filecreatentfslink filecreateshortcut filedelete fileexists filefindfirstfile
+    filefindnextfile fileflush filegetattrib filegetencoding filegetlongname filegetpos
+    filegetshortcut filegetshortname filegetsize filegettime filegetversion fileinstall
+    filemove fileopen fileopendialog fileread filereadline filerecycle filerecycleempty
+    filesavedialog fileselectfolder filesetattrib filesetpos filesettime filewrite filewriteline
+    floor ftpsetproxy guicreate guictrlcreateavi guictrlcreatebutton guictrlcreatecheckbox
+    guictrlcreatecombo guictrlcreatecontextmenu guictrlcreatedate guictrlcreatedummy
+    guictrlcreateedit guictrlcreategraphic guictrlcreategroup guictrlcreateicon guictrlcreateinput
+    guictrlcreatelabel guictrlcreatelist guictrlcreatelistview guictrlcreatelistviewitem
+    guictrlcreatemenu guictrlcreatemenuitem guictrlcreatemonthcal guictrlcreateobj guictrlcreatepic
+    guictrlcreateprogress guictrlcreateradio guictrlcreateslider guictrlcreatetab guictrlcreatetabitem
+    guictrlcreatetreeview guictrlcreatetreeviewitem guictrlcreateupdown guictrldelete
+    guictrlgethandle guictrlgetstate guictrlread guictrlrecvmsg guictrlregisterlistviewsort
+    guictrlsendmsg guictrlsendtodummy guictrlsetbkcolor guictrlsetcolor guictrlsetcursor
+    guictrlsetdata guictrlsetdefbkcolor guictrlsetdefcolor guictrlsetfont guictrlsetgraphic
+    guictrlsetimage guictrlsetlimit guictrlsetonevent guictrlsetpos guictrlsetresizing
+    guictrlsetstate guictrlsetstyle guictrlsettip guidelete guigetcursorinfo guigetmsg
+    guigetstyle guiregistermsg guisetaccelerators guisetbkcolor guisetcoord guisetcursor
+    guisetfont guisethelp guiseticon guisetonevent guisetstate guisetstyle guistartgroup
+    guiswitch hex hotkeyset httpsetproxy httpsetuseragent hwnd inetclose inetget inetgetinfo
+    inetgetsize inetread inidelete iniread inireadsection inireadsectionnames inirenamesection
+    iniwrite iniwritesection inputbox int isadmin isarray isbinary isbool isdeclared
+    isdllstruct isfloat ishwnd isint iskeyword isnumber isobj isptr isstring log memgetstats
+    mod mouseclick mouseclickdrag mousedown mousegetcursor mousegetpos mousemove mouseup
+    mousewheel msgbox number objcreate objcreateinterface objevent objevent objget objname
+    onautoitexitregister onautoitexitunregister opt ping pixelchecksum pixelgetcolor
+    pixelsearch pluginclose pluginopen processclose processexists processgetstats processlist
+    processsetpriority processwait processwaitclose progressoff progresson progressset
+    ptr random regdelete regenumkey regenumval regread regwrite round run runas runaswait
+    runwait send sendkeepactive seterror setextended shellexecute shellexecutewait shutdown
+    sin sleep soundplay soundsetwavevolume splashimageon splashoff splashtexton sqrt
+    srandom statusbargettext stderrread stdinwrite stdioclose stdoutread string stringaddcr
+    stringcompare stringformat stringfromasciiarray stringinstr stringisalnum stringisalpha
+    stringisascii stringisdigit stringisfloat stringisint stringislower stringisspace
+    stringisupper stringisxdigit stringleft stringlen stringlower stringmid stringregexp
+    stringregexpreplace stringreplace stringright stringsplit stringstripcr stringstripws
+    stringtoasciiarray stringtobinary stringtrimleft stringtrimright stringupper tan
+    tcpaccept tcpclosesocket tcpconnect tcplisten tcpnametoip tcprecv tcpsend tcpshutdown
+    tcpstartup timerdiff timerinit tooltip traycreateitem traycreatemenu traygetmsg trayitemdelete
+    trayitemgethandle trayitemgetstate trayitemgettext trayitemsetonevent trayitemsetstate
+    trayitemsettext traysetclick trayseticon traysetonevent traysetpauseicon traysetstate
+    traysettooltip traytip ubound udpbind udpclosesocket udpopen udprecv udpsend udpshutdown
+    udpstartup vargettype winactivate winactive winclose winexists winflash wingetcaretpos
+    wingetclasslist wingetclientsize wingethandle wingetpos wingetprocess wingetstate
+    wingettext wingettitle winkill winlist winmenuselectitem winminimizeall winminimizeallundo
+    winmove winsetontop winsetstate winsettitle winsettrans winwait winwaitactive winwaitclose
+    winwaitnotactive""".split()
+
+    macros = """\
+    @appdatacommondir @appdatadir @autoitexe @autoitpid @autoitversion
+    @autoitx64 @com_eventobj @commonfilesdir @compiled @computername @comspec @cpuarch
+    @cr @crlf @desktopcommondir @desktopdepth @desktopdir @desktopheight @desktoprefresh
+    @desktopwidth @documentscommondir @error @exitcode @exitmethod @extended @favoritescommondir
+    @favoritesdir @gui_ctrlhandle @gui_ctrlid @gui_dragfile @gui_dragid @gui_dropid @gui_winhandle
+    @homedrive @homepath @homeshare @hotkeypressed @hour @ipaddress1 @ipaddress2 @ipaddress3
+    @ipaddress4 @kblayout @lf @logondnsdomain @logondomain @logonserver @mday @min @mon
+    @msec @muilang @mydocumentsdir @numparams @osarch @osbuild @oslang @osservicepack
+    @ostype @osversion @programfilesdir @programscommondir @programsdir @scriptdir @scriptfullpath
+    @scriptlinenumber @scriptname @sec @startmenucommondir @startmenudir @startupcommondir
+    @startupdir @sw_disable @sw_enable @sw_hide @sw_lock @sw_maximize @sw_minimize @sw_restore
+    @sw_show @sw_showdefault @sw_showmaximized @sw_showminimized @sw_showminnoactive
+    @sw_showna @sw_shownoactivate @sw_shownormal @sw_unlock @systemdir @tab @tempdir
+    @tray_id @trayiconflashing @trayiconvisible @username @userprofiledir @wday @windowsdir
+    @workingdir @yday @year""".split()
+
+    tokens = {
+        'root': [
+            (r';.*\n', Comment.Single),
+            (r'(#comments-start|#cs).*?(#comments-end|#ce)', Comment.Multiline),
+            (r'[\[\]{}(),;]', Punctuation),
+            (r'(and|or|not)\b', Operator.Word),
+            (r'[\$|@][a-zA-Z_][a-zA-Z0-9_]*', Name.Variable),
+            (r'!=|==|:=|\.=|<<|>>|[-~+/*%=<>&^|?:!.]', Operator),
+            include('commands'),
+            include('labels'),
+            include('builtInFunctions'),
+            include('builtInMarcros'),
+            (r'"', String, combined('stringescape', 'dqs')),
+            include('numbers'),
+            (r'[a-zA-Z_#@$][a-zA-Z0-9_#@$]*', Name),
+            (r'\\|\'', Text),
+            (r'\`([\,\%\`abfnrtv\-\+;])', String.Escape),
+            (r'_\n', Text), # Line continuation
+            include('garbage'),
+        ],
+        'commands': [
+            (r'(?i)(\s*)(%s)\b' % '|'.join(keywords),
+            bygroups(Text, Name.Builtin)),
+        ],
+        'builtInFunctions': [
+            (r'(?i)(%s)\b' % '|'.join(functions),
+             Name.Function),
+        ],
+        'builtInMarcros': [
+            (r'(?i)(%s)\b' % '|'.join(macros),
+             Name.Variable.Global),
+        ],
+        'labels': [
+            # sendkeys
+            (r'(^\s*)({[^\s]+?})', bygroups(Text, Name.Label)),
+        ],
+        'numbers': [
+            (r'(\d+\.\d*|\d*\.\d+)([eE][+-]?[0-9]+)?', Number.Float),
+            (r'\d+[eE][+-]?[0-9]+', Number.Float),
+            (r'0\d+', Number.Oct),
+            (r'0[xX][a-fA-F0-9]+', Number.Hex),
+            (r'\d+L', Number.Integer.Long),
+            (r'\d+', Number.Integer)
+        ],
+        'stringescape': [
+            (r'\"\"|\`([\,\%\`abfnrtv])', String.Escape),
+        ],
+        'strings': [
+            (r'[^"\n]+', String),
+        ],
+        'dqs': [
+            (r'"', String, '#pop'),
+            include('strings')
+        ],
+        'garbage': [
+            (r'[^\S\n]', Text),
+        ],
     }