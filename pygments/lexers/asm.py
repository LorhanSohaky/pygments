# -*- coding: utf-8 -*-
"""
    pygments.lexers.asm
    ~~~~~~~~~~~~~~~~~~~

    Lexers for assembly languages.

    :copyright: Copyright 2006-2017 by the Pygments team, see AUTHORS.
    :license: BSD, see LICENSE for details.
"""

import re

from pygments.lexer import RegexLexer, include, bygroups, using, words, \
    DelegatingLexer
from pygments.lexers.c_cpp import CppLexer, CLexer
from pygments.lexers.d import DLexer
from pygments.token import Text, Name, Number, String, Comment, Punctuation, \
    Other, Keyword, Operator

__all__ = ['GasLexer', 'ObjdumpLexer', 'DObjdumpLexer', 'CppObjdumpLexer',
           'CObjdumpLexer', 'HsailLexer', 'LlvmLexer', 'NasmLexer',
           'NasmObjdumpLexer', 'TasmLexer', 'Ca65Lexer']


class GasLexer(RegexLexer):
    """
    For Gas (AT&T) assembly code.
    """
    name = 'GAS'
    aliases = ['gas', 'asm']
    filenames = ['*.s', '*.S']
    mimetypes = ['text/x-gas']

    #: optional Comment or Whitespace
    string = r'"(\\"|[^"])*"'
    char = r'[\w$.@-]'
    identifier = r'(?:[a-zA-Z$_]' + char + '*|\.' + char + '+)'
    number = r'(?:0[xX][a-zA-Z0-9]+|\d+)'

    tokens = {
        'root': [
            include('whitespace'),
            (identifier + ':', Name.Label),
            (r'\.' + identifier, Name.Attribute, 'directive-args'),
            (r'lock|rep(n?z)?|data\d+', Name.Attribute),
            (identifier, Name.Function, 'instruction-args'),
            (r'[\r\n]+', Text)
        ],
        'directive-args': [
            (identifier, Name.Constant),
            (string, String),
            ('@' + identifier, Name.Attribute),
            (number, Number.Integer),
            (r'[\r\n]+', Text, '#pop'),

            include('punctuation'),
            include('whitespace')
        ],
        'instruction-args': [
            # For objdump-disassembled code, shouldn't occur in
            # actual assembler input
            ('([a-z0-9]+)( )(<)('+identifier+')(>)',
                bygroups(Number.Hex, Text, Punctuation, Name.Constant,
                         Punctuation)),
            ('([a-z0-9]+)( )(<)('+identifier+')([-+])('+number+')(>)',
                bygroups(Number.Hex, Text, Punctuation, Name.Constant,
                         Punctuation, Number.Integer, Punctuation)),

            # Address constants
            (identifier, Name.Constant),
            (number, Number.Integer),
            # Registers
            ('%' + identifier, Name.Variable),
            # Numeric constants
            ('$'+number, Number.Integer),
            (r"$'(.|\\')'", String.Char),
            (r'[\r\n]+', Text, '#pop'),

            include('punctuation'),
            include('whitespace')
        ],
        'whitespace': [
            (r'\n', Text),
            (r'\s+', Text),
            (r'[;#].*?\n', Comment)
        ],
        'punctuation': [
            (r'[-*,.()\[\]!:]+', Punctuation)
        ]
    }

    def analyse_text(text):
        if re.match(r'^\.(text|data|section)', text, re.M):
            return True
        elif re.match(r'^\.\w+', text, re.M):
            return 0.1


def _objdump_lexer_tokens(asm_lexer):
    """
    Common objdump lexer tokens to wrap an ASM lexer.
    """
    hex_re = r'[0-9A-Za-z]'
    return {
        'root': [
            # File name & format:
            ('(.*?)(:)( +file format )(.*?)$',
                bygroups(Name.Label, Punctuation, Text, String)),
            # Section header
            ('(Disassembly of section )(.*?)(:)$',
                bygroups(Text, Name.Label, Punctuation)),
            # Function labels
            # (With offset)
            ('('+hex_re+'+)( )(<)(.*?)([-+])(0[xX][A-Za-z0-9]+)(>:)$',
                bygroups(Number.Hex, Text, Punctuation, Name.Function,
                         Punctuation, Number.Hex, Punctuation)),
            # (Without offset)
            ('('+hex_re+'+)( )(<)(.*?)(>:)$',
                bygroups(Number.Hex, Text, Punctuation, Name.Function,
                         Punctuation)),
            # Code line with disassembled instructions
            ('( *)('+hex_re+r'+:)(\t)((?:'+hex_re+hex_re+' )+)( *\t)([a-zA-Z].*?)$',
                bygroups(Text, Name.Label, Text, Number.Hex, Text,
                         using(asm_lexer))),
            # Code line with ascii
            ('( *)('+hex_re+r'+:)(\t)((?:'+hex_re+hex_re+' )+)( *)(.*?)$',
                bygroups(Text, Name.Label, Text, Number.Hex, Text, String)),
            # Continued code line, only raw opcodes without disassembled
            # instruction
            ('( *)('+hex_re+r'+:)(\t)((?:'+hex_re+hex_re+' )+)$',
                bygroups(Text, Name.Label, Text, Number.Hex)),
            # Skipped a few bytes
            (r'\t\.\.\.$', Text),
            # Relocation line
            # (With offset)
            (r'(\t\t\t)('+hex_re+r'+:)( )([^\t]+)(\t)(.*?)([-+])(0x'+hex_re+'+)$',
                bygroups(Text, Name.Label, Text, Name.Property, Text,
                         Name.Constant, Punctuation, Number.Hex)),
            # (Without offset)
            (r'(\t\t\t)('+hex_re+r'+:)( )([^\t]+)(\t)(.*?)$',
                bygroups(Text, Name.Label, Text, Name.Property, Text,
                         Name.Constant)),
            (r'[^\n]+\n', Other)
        ]
    }


class ObjdumpLexer(RegexLexer):
    """
    For the output of 'objdump -dr'
    """
    name = 'objdump'
    aliases = ['objdump']
    filenames = ['*.objdump']
    mimetypes = ['text/x-objdump']

    tokens = _objdump_lexer_tokens(GasLexer)


class DObjdumpLexer(DelegatingLexer):
    """
    For the output of 'objdump -Sr on compiled D files'
    """
    name = 'd-objdump'
    aliases = ['d-objdump']
    filenames = ['*.d-objdump']
    mimetypes = ['text/x-d-objdump']

    def __init__(self, **options):
        super(DObjdumpLexer, self).__init__(DLexer, ObjdumpLexer, **options)


class CppObjdumpLexer(DelegatingLexer):
    """
    For the output of 'objdump -Sr on compiled C++ files'
    """
    name = 'cpp-objdump'
    aliases = ['cpp-objdump', 'c++-objdumb', 'cxx-objdump']
    filenames = ['*.cpp-objdump', '*.c++-objdump', '*.cxx-objdump']
    mimetypes = ['text/x-cpp-objdump']

    def __init__(self, **options):
        super(CppObjdumpLexer, self).__init__(CppLexer, ObjdumpLexer, **options)


class CObjdumpLexer(DelegatingLexer):
    """
    For the output of 'objdump -Sr on compiled C files'
    """
    name = 'c-objdump'
    aliases = ['c-objdump']
    filenames = ['*.c-objdump']
    mimetypes = ['text/x-c-objdump']

    def __init__(self, **options):
        super(CObjdumpLexer, self).__init__(CLexer, ObjdumpLexer, **options)


class HsailLexer(RegexLexer):
    """
    For HSAIL assembly code.

    .. versionadded:: 2.2
    """
    name = 'HSAIL'
    aliases = ['hsail', 'hsa']
    filenames = ['*.hsail']
    mimetypes = ['text/x-hsail']

    string = r'"[^"]*?"'
    identifier = r'[a-zA-Z_][\w.]*'
    # Registers
    register_number = r'[0-9]+'
    register = r'(\$(c|s|d|q)' + register_number + ')'
    # Qualifiers
    alignQual = r'(align\(\d+\))'
    widthQual = r'(width\((\d+|all)\))'
    allocQual = r'(alloc\(agent\))'
    # Instruction Modifiers
    roundingMod = (r'((_ftz)?(_up|_down|_zero|_near))')
    datatypeMod = (r'_('
                   # packedTypes
                   r'u8x4|s8x4|u16x2|s16x2|u8x8|s8x8|u16x4|s16x4|u32x2|s32x2|'
                   r'u8x16|s8x16|u16x8|s16x8|u32x4|s32x4|u64x2|s64x2|'
                   r'f16x2|f16x4|f16x8|f32x2|f32x4|f64x2|'
                   # baseTypes
                   r'u8|s8|u16|s16|u32|s32|u64|s64|'
                   r'b128|b8|b16|b32|b64|b1|'
                   r'f16|f32|f64|'
                   # opaqueType
                   r'roimg|woimg|rwimg|samp|sig32|sig64)')

    # Numeric Constant
    float = r'((\d+\.)|(\d*\.\d+))[eE][+-]?\d+'
    hexfloat = r'0[xX](([0-9a-fA-F]+\.[0-9a-fA-F]*)|([0-9a-fA-F]*\.[0-9a-fA-F]+))[pP][+-]?\d+'
    ieeefloat = r'0((h|H)[0-9a-fA-F]{4}|(f|F)[0-9a-fA-F]{8}|(d|D)[0-9a-fA-F]{16})'

    tokens = {
        'root': [
            include('whitespace'),
            include('comments'),

            (string, String),

            (r'@' + identifier + ':?', Name.Label),

            (register, Name.Variable.Anonymous),

            include('keyword'),

            (r'&' + identifier, Name.Variable.Global),
            (r'%' + identifier, Name.Variable),

            (hexfloat, Number.Hex),
            (r'0[xX][a-fA-F0-9]+', Number.Hex),
            (ieeefloat, Number.Float),
            (float, Number.Float),
            ('\d+', Number.Integer),

            (r'[=<>{}\[\]()*.,:;!]|x\b', Punctuation)
        ],
        'whitespace': [
            (r'(\n|\s)+', Text),
        ],
        'comments': [
            (r'/\*.*?\*/', Comment.Multiline),
            (r'//.*?\n', Comment.Singleline),
        ],
        'keyword': [
            # Types
            (r'kernarg' + datatypeMod, Keyword.Type),

            # Regular keywords
            (r'\$(full|base|small|large|default|zero|near)', Keyword),
            (words((
                'module', 'extension', 'pragma', 'prog', 'indirect', 'signature',
                'decl', 'kernel', 'function', 'enablebreakexceptions',
                'enabledetectexceptions', 'maxdynamicgroupsize', 'maxflatgridsize',
                'maxflatworkgroupsize', 'requireddim', 'requiredgridsize',
                'requiredworkgroupsize', 'requirenopartialworkgroups'),
                suffix=r'\b'), Keyword),

            # instructions
            (roundingMod, Keyword),
            (datatypeMod, Keyword),
            (r'_(' + alignQual + '|' + widthQual + ')', Keyword),
            (r'_kernarg', Keyword),
            (r'(nop|imagefence)\b', Keyword),
            (words((
                'cleardetectexcept', 'clock', 'cuid', 'debugtrap', 'dim',
                'getdetectexcept', 'groupbaseptr', 'kernargbaseptr', 'laneid',
                'maxcuid', 'maxwaveid', 'packetid', 'setdetectexcept', 'waveid',
                'workitemflatabsid', 'workitemflatid', 'nullptr', 'abs', 'bitrev',
                'currentworkgroupsize', 'currentworkitemflatid', 'fract', 'ncos',
                'neg', 'nexp2', 'nlog2', 'nrcp', 'nrsqrt', 'nsin', 'nsqrt',
                'gridgroups', 'gridsize', 'not', 'sqrt', 'workgroupid',
                'workgroupsize', 'workitemabsid', 'workitemid', 'ceil', 'floor',
                'rint', 'trunc', 'add', 'bitmask', 'borrow', 'carry', 'copysign',
                'div', 'rem', 'sub', 'shl', 'shr', 'and', 'or', 'xor', 'unpackhi',
                'unpacklo', 'max', 'min', 'fma', 'mad', 'bitextract', 'bitselect',
                'shuffle', 'cmov', 'bitalign', 'bytealign', 'lerp', 'nfma', 'mul',
                'mulhi', 'mul24hi', 'mul24', 'mad24', 'mad24hi', 'bitinsert',
                'combine', 'expand', 'lda', 'mov', 'pack', 'unpack', 'packcvt',
                'unpackcvt', 'sad', 'sementp', 'ftos', 'stof', 'cmp', 'ld', 'st',
                '_eq', '_ne', '_lt', '_le', '_gt', '_ge', '_equ', '_neu', '_ltu',
                '_leu', '_gtu', '_geu', '_num', '_nan', '_seq', '_sne', '_slt',
                '_sle', '_sgt', '_sge', '_snum', '_snan', '_sequ', '_sneu', '_sltu',
                '_sleu', '_sgtu', '_sgeu', 'atomic', '_ld', '_st', '_cas', '_add',
                '_and', '_exch', '_max', '_min', '_or', '_sub', '_wrapdec',
                '_wrapinc', '_xor', 'ret', 'cvt', '_readonly', '_kernarg', '_global',
                'br', 'cbr', 'sbr', '_scacq', '_screl', '_scar', '_rlx', '_wave',
                '_wg', '_agent', '_system', 'ldimage', 'stimage', '_v2', '_v3', '_v4',
                '_1d', '_2d', '_3d', '_1da', '_2da', '_1db', '_2ddepth', '_2dadepth',
                '_width', '_height', '_depth', '_array', '_channelorder',
                '_channeltype', 'querysampler', '_coord', '_filter', '_addressing',
                'barrier', 'wavebarrier', 'initfbar', 'joinfbar', 'waitfbar',
                'arrivefbar', 'leavefbar', 'releasefbar', 'ldf', 'activelaneid',
                'activelanecount', 'activelanemask', 'activelanepermute', 'call',
                'scall', 'icall', 'alloca', 'packetcompletionsig',
                'addqueuewriteindex', 'casqueuewriteindex', 'ldqueuereadindex',
                'stqueuereadindex', 'readonly', 'global', 'private', 'group',
                'spill', 'arg', '_upi', '_downi', '_zeroi', '_neari', '_upi_sat',
                '_downi_sat', '_zeroi_sat', '_neari_sat', '_supi', '_sdowni',
                '_szeroi', '_sneari', '_supi_sat', '_sdowni_sat', '_szeroi_sat',
                '_sneari_sat', '_pp', '_ps', '_sp', '_ss', '_s', '_p', '_pp_sat',
                '_ps_sat', '_sp_sat', '_ss_sat', '_s_sat', '_p_sat')), Keyword),

            # Integer types
            (r'i[1-9]\d*', Keyword)
        ]
    }


class LlvmLexer(RegexLexer):
    """
    For LLVM assembly code.
    """
    name = 'LLVM'
    aliases = ['llvm']
    filenames = ['*.ll']
    mimetypes = ['text/x-llvm']

    #: optional Comment or Whitespace
    string = r'"[^"]*?"'
    identifier = r'([-a-zA-Z$._][\w\-$.]*|' + string + ')'

    tokens = {
        'root': [
            include('whitespace'),

            # Before keywords, because keywords are valid label names :(...
            (identifier + '\s*:', Name.Label),

            include('keyword'),

            (r'%' + identifier, Name.Variable),
            (r'@' + identifier, Name.Variable.Global),
            (r'%\d+', Name.Variable.Anonymous),
            (r'@\d+', Name.Variable.Global),
            (r'#\d+', Name.Variable.Global),
            (r'!' + identifier, Name.Variable),
            (r'!\d+', Name.Variable.Anonymous),
            (r'c?' + string, String),

            (r'0[xX][a-fA-F0-9]+', Number),
            (r'-?\d+(?:[.]\d+)?(?:[eE][-+]?\d+(?:[.]\d+)?)?', Number),

            (r'[=<>{}\[\]()*.,!]|x\b', Punctuation)
        ],
        'whitespace': [
            (r'(\n|\s)+', Text),
            (r';.*?\n', Comment)
        ],
        'keyword': [
            # Regular keywords
            (words((
                'begin', 'end', 'true', 'false', 'declare', 'define', 'global',
                'constant', 'private', 'linker_private', 'internal',
                'available_externally', 'linkonce', 'linkonce_odr', 'weak',
                'weak_odr', 'appending', 'dllimport', 'dllexport', 'common',
                'default', 'hidden', 'protected', 'extern_weak', 'external',
                'thread_local', 'zeroinitializer', 'undef', 'null', 'to', 'tail',
                'target', 'triple', 'datalayout', 'volatile', 'nuw', 'nsw', 'nnan',
                'ninf', 'nsz', 'arcp', 'fast', 'exact', 'inbounds', 'align',
                'addrspace', 'section', 'alias', 'module', 'asm', 'sideeffect',
                'gc', 'dbg', 'linker_private_weak', 'attributes', 'blockaddress',
                'initialexec', 'localdynamic', 'localexec', 'prefix', 'unnamed_addr',
                'ccc', 'fastcc', 'coldcc', 'x86_stdcallcc', 'x86_fastcallcc',
                'arm_apcscc', 'arm_aapcscc', 'arm_aapcs_vfpcc', 'ptx_device',
                'ptx_kernel', 'intel_ocl_bicc', 'msp430_intrcc', 'spir_func',
                'spir_kernel', 'x86_64_sysvcc', 'x86_64_win64cc', 'x86_thiscallcc',
                'cc', 'c', 'signext', 'zeroext', 'inreg', 'sret', 'nounwind',
                'noreturn', 'noalias', 'nocapture', 'byval', 'nest', 'readnone',
                'readonly', 'inlinehint', 'noinline', 'alwaysinline', 'optsize', 'ssp',
                'sspreq', 'noredzone', 'noimplicitfloat', 'naked', 'builtin', 'cold',
                'nobuiltin', 'noduplicate', 'nonlazybind', 'optnone', 'returns_twice',
                'sanitize_address', 'sanitize_memory', 'sanitize_thread', 'sspstrong',
                'uwtable', 'returned', 'type', 'opaque', 'eq', 'ne', 'slt', 'sgt',
                'sle', 'sge', 'ult', 'ugt', 'ule', 'uge', 'oeq', 'one', 'olt', 'ogt',
                'ole', 'oge', 'ord', 'uno', 'ueq', 'une', 'x', 'acq_rel', 'acquire',
                'alignstack', 'atomic', 'catch', 'cleanup', 'filter', 'inteldialect',
                'max', 'min', 'monotonic', 'nand', 'personality', 'release', 'seq_cst',
                'singlethread', 'umax', 'umin', 'unordered', 'xchg', 'add', 'fadd',
                'sub', 'fsub', 'mul', 'fmul', 'udiv', 'sdiv', 'fdiv', 'urem', 'srem',
                'frem', 'shl', 'lshr', 'ashr', 'and', 'or', 'xor', 'icmp', 'fcmp',
                'phi', 'call', 'trunc', 'zext', 'sext', 'fptrunc', 'fpext', 'uitofp',
                'sitofp', 'fptoui', 'fptosi', 'inttoptr', 'ptrtoint', 'bitcast',
                'addrspacecast', 'select', 'va_arg', 'ret', 'br', 'switch', 'invoke',
                'unwind', 'unreachable', 'indirectbr', 'landingpad', 'resume',
                'malloc', 'alloca', 'free', 'load', 'store', 'getelementptr',
                'extractelement', 'insertelement', 'shufflevector', 'getresult',
<<<<<<< HEAD
                'extractvalue', 'insertvalue', 'atomicrmw', 'cmpxchg', 'fence',
                'allocsize', 'amdgpu_cs', 'amdgpu_gs', 'amdgpu_kernel', 'amdgpu_ps',
                'amdgpu_vs', 'any', 'anyregcc', 'argmemonly', 'avr_intrcc',
                'avr_signalcc', 'caller', 'catchpad', 'catchret', 'catchswitch',
                'cleanuppad', 'cleanupret', 'comdat', 'convergent', 'cxx_fast_tlscc',
                'deplibs', 'dereferenceable', 'dereferenceable_or_null', 'distinct',
                'exactmatch', 'externally_initialized', 'from', 'ghccc', 'hhvm_ccc',
                'hhvmcc', 'ifunc', 'inaccessiblemem_or_argmemonly', 'inaccessiblememonly',
                'inalloca', 'jumptable', 'largest', 'local_unnamed_addr', 'minsize',
                'musttail', 'noduplicates', 'none', 'nonnull', 'norecurse', 'notail',
                'preserve_allcc', 'preserve_mostcc', 'prologue', 'safestack', 'samesize',
                'source_filename', 'swiftcc', 'swifterror', 'swiftself', 'webkit_jscc',
                'within', 'writeonly', 'x86_intrcc', 'x86_vectorcallcc'),
                   suffix=r'\b'), Keyword),
=======
                'extractvalue', 'insertvalue', 'atomicrmw', 'cmpxchg', 'fence'),
                suffix=r'\b'), Keyword),
>>>>>>> 31be35b6

            # Types
            (words(('void', 'half', 'float', 'double', 'x86_fp80', 'fp128',
                    'ppc_fp128', 'label', 'metadata', 'token')), Keyword.Type),

            # Integer types
            (r'i[1-9]\d*', Keyword)
        ]
    }


class NasmLexer(RegexLexer):
    """
    For Nasm (Intel) assembly code.
    """
    name = 'NASM'
    aliases = ['nasm']
    filenames = ['*.asm', '*.ASM']
    mimetypes = ['text/x-nasm']

    identifier = r'[a-z$._?][\w$.?#@~]*'
    hexn = r'(?:0x[0-9a-f]+|$0[0-9a-f]*|[0-9]+[0-9a-f]*h)'
    octn = r'[0-7]+q'
    binn = r'[01]+b'
    decn = r'[0-9]+'
    floatn = decn + r'\.e?' + decn
    string = r'"(\\"|[^"\n])*"|' + r"'(\\'|[^'\n])*'|" + r"`(\\`|[^`\n])*`"
    declkw = r'(?:res|d)[bwdqt]|times'
    register = (r'r[0-9][0-5]?[bwd]|'
                r'[a-d][lh]|[er]?[a-d]x|[er]?[sb]p|[er]?[sd]i|[c-gs]s|st[0-7]|'
                r'mm[0-7]|cr[0-4]|dr[0-367]|tr[3-7]')
    wordop = r'seg|wrt|strict'
    type = r'byte|[dq]?word'
    directives = (r'BITS|USE16|USE32|SECTION|SEGMENT|ABSOLUTE|EXTERN|GLOBAL|'
                  r'ORG|ALIGN|STRUC|ENDSTRUC|COMMON|CPU|GROUP|UPPERCASE|IMPORT|'
                  r'EXPORT|LIBRARY|MODULE')

    flags = re.IGNORECASE | re.MULTILINE
    tokens = {
        'root': [
            (r'^\s*%', Comment.Preproc, 'preproc'),
            include('whitespace'),
            (identifier + ':', Name.Label),
            (r'(%s)(\s+)(equ)' % identifier,
                bygroups(Name.Constant, Keyword.Declaration, Keyword.Declaration),
                'instruction-args'),
            (directives, Keyword, 'instruction-args'),
            (declkw, Keyword.Declaration, 'instruction-args'),
            (identifier, Name.Function, 'instruction-args'),
            (r'[\r\n]+', Text)
        ],
        'instruction-args': [
            (string, String),
            (hexn, Number.Hex),
            (octn, Number.Oct),
            (binn, Number.Bin),
            (floatn, Number.Float),
            (decn, Number.Integer),
            include('punctuation'),
            (register, Name.Builtin),
            (identifier, Name.Variable),
            (r'[\r\n]+', Text, '#pop'),
            include('whitespace')
        ],
        'preproc': [
            (r'[^;\n]+', Comment.Preproc),
            (r';.*?\n', Comment.Single, '#pop'),
            (r'\n', Comment.Preproc, '#pop'),
        ],
        'whitespace': [
            (r'\n', Text),
            (r'[ \t]+', Text),
            (r';.*', Comment.Single)
        ],
        'punctuation': [
            (r'[,():\[\]]+', Punctuation),
            (r'[&|^<>+*/%~-]+', Operator),
            (r'[$]+', Keyword.Constant),
            (wordop, Operator.Word),
            (type, Keyword.Type)
        ],
    }


class NasmObjdumpLexer(ObjdumpLexer):
    """
    For the output of 'objdump -d -M intel'.

    .. versionadded:: 2.0
    """
    name = 'objdump-nasm'
    aliases = ['objdump-nasm']
    filenames = ['*.objdump-intel']
    mimetypes = ['text/x-nasm-objdump']

    tokens = _objdump_lexer_tokens(NasmLexer)


class TasmLexer(RegexLexer):
    """
    For Tasm (Turbo Assembler) assembly code.
    """
    name = 'TASM'
    aliases = ['tasm']
    filenames = ['*.asm', '*.ASM', '*.tasm']
    mimetypes = ['text/x-tasm']

    identifier = r'[@a-z$._?][\w$.?#@~]*'
    hexn = r'(?:0x[0-9a-f]+|$0[0-9a-f]*|[0-9]+[0-9a-f]*h)'
    octn = r'[0-7]+q'
    binn = r'[01]+b'
    decn = r'[0-9]+'
    floatn = decn + r'\.e?' + decn
    string = r'"(\\"|[^"\n])*"|' + r"'(\\'|[^'\n])*'|" + r"`(\\`|[^`\n])*`"
    declkw = r'(?:res|d)[bwdqt]|times'
    register = (r'r[0-9][0-5]?[bwd]|'
                r'[a-d][lh]|[er]?[a-d]x|[er]?[sb]p|[er]?[sd]i|[c-gs]s|st[0-7]|'
                r'mm[0-7]|cr[0-4]|dr[0-367]|tr[3-7]')
    wordop = r'seg|wrt|strict'
    type = r'byte|[dq]?word'
    directives = (r'BITS|USE16|USE32|SECTION|SEGMENT|ABSOLUTE|EXTERN|GLOBAL|'
                  r'ORG|ALIGN|STRUC|ENDSTRUC|ENDS|COMMON|CPU|GROUP|UPPERCASE|INCLUDE|'
                  r'EXPORT|LIBRARY|MODULE|PROC|ENDP|USES|ARG|DATASEG|UDATASEG|END|IDEAL|'
                  r'P386|MODEL|ASSUME|CODESEG|SIZE')
    # T[A-Z][a-z] is more of a convention. Lexer should filter out STRUC definitions
    # and then 'add' them to datatype somehow.
    datatype = (r'db|dd|dw|T[A-Z][a-z]+')

    flags = re.IGNORECASE | re.MULTILINE
    tokens = {
        'root': [
            (r'^\s*%', Comment.Preproc, 'preproc'),
            include('whitespace'),
            (identifier + ':', Name.Label),
            (directives, Keyword, 'instruction-args'),
            (r'(%s)(\s+)(%s)' % (identifier, datatype),
                bygroups(Name.Constant, Keyword.Declaration, Keyword.Declaration),
                'instruction-args'),
            (declkw, Keyword.Declaration, 'instruction-args'),
            (identifier, Name.Function, 'instruction-args'),
            (r'[\r\n]+', Text)
        ],
        'instruction-args': [
            (string, String),
            (hexn, Number.Hex),
            (octn, Number.Oct),
            (binn, Number.Bin),
            (floatn, Number.Float),
            (decn, Number.Integer),
            include('punctuation'),
            (register, Name.Builtin),
            (identifier, Name.Variable),
            # Do not match newline when it's preceeded by a backslash
            (r'(\\\s*)(;.*)([\r\n])', bygroups(Text, Comment.Single, Text)),
            (r'[\r\n]+', Text, '#pop'),
            include('whitespace')
        ],
        'preproc': [
            (r'[^;\n]+', Comment.Preproc),
            (r';.*?\n', Comment.Single, '#pop'),
            (r'\n', Comment.Preproc, '#pop'),
        ],
        'whitespace': [
            (r'[\n\r]', Text),
            (r'\\[\n\r]', Text),
            (r'[ \t]+', Text),
            (r';.*', Comment.Single)
        ],
        'punctuation': [
            (r'[,():\[\]]+', Punctuation),
            (r'[&|^<>+*=/%~-]+', Operator),
            (r'[$]+', Keyword.Constant),
            (wordop, Operator.Word),
            (type, Keyword.Type)
        ],
    }


class Ca65Lexer(RegexLexer):
    """
    For ca65 assembler sources.

    .. versionadded:: 1.6
    """
    name = 'ca65 assembler'
    aliases = ['ca65']
    filenames = ['*.s']

    flags = re.IGNORECASE

    tokens = {
        'root': [
            (r';.*', Comment.Single),
            (r'\s+', Text),
            (r'[a-z_.@$][\w.@$]*:', Name.Label),
            (r'((ld|st)[axy]|(in|de)[cxy]|asl|lsr|ro[lr]|adc|sbc|cmp|cp[xy]'
             r'|cl[cvdi]|se[cdi]|jmp|jsr|bne|beq|bpl|bmi|bvc|bvs|bcc|bcs'
             r'|p[lh][ap]|rt[is]|brk|nop|ta[xy]|t[xy]a|txs|tsx|and|ora|eor'
             r'|bit)\b', Keyword),
            (r'\.\w+', Keyword.Pseudo),
            (r'[-+~*/^&|!<>=]', Operator),
            (r'"[^"\n]*.', String),
            (r"'[^'\n]*.", String.Char),
            (r'\$[0-9a-f]+|[0-9a-f]+h\b', Number.Hex),
            (r'\d+', Number.Integer),
            (r'%[01]+', Number.Bin),
            (r'[#,.:()=\[\]]', Punctuation),
            (r'[a-z_.@$][\w.@$]*', Name),
        ]
    }

    def analyse_text(self, text):
        # comments in GAS start with "#"
        if re.match(r'^\s*;', text, re.MULTILINE):
            return 0.9<|MERGE_RESOLUTION|>--- conflicted
+++ resolved
@@ -410,7 +410,6 @@
                 'unwind', 'unreachable', 'indirectbr', 'landingpad', 'resume',
                 'malloc', 'alloca', 'free', 'load', 'store', 'getelementptr',
                 'extractelement', 'insertelement', 'shufflevector', 'getresult',
-<<<<<<< HEAD
                 'extractvalue', 'insertvalue', 'atomicrmw', 'cmpxchg', 'fence',
                 'allocsize', 'amdgpu_cs', 'amdgpu_gs', 'amdgpu_kernel', 'amdgpu_ps',
                 'amdgpu_vs', 'any', 'anyregcc', 'argmemonly', 'avr_intrcc',
@@ -424,11 +423,7 @@
                 'preserve_allcc', 'preserve_mostcc', 'prologue', 'safestack', 'samesize',
                 'source_filename', 'swiftcc', 'swifterror', 'swiftself', 'webkit_jscc',
                 'within', 'writeonly', 'x86_intrcc', 'x86_vectorcallcc'),
-                   suffix=r'\b'), Keyword),
-=======
-                'extractvalue', 'insertvalue', 'atomicrmw', 'cmpxchg', 'fence'),
                 suffix=r'\b'), Keyword),
->>>>>>> 31be35b6
 
             # Types
             (words(('void', 'half', 'float', 'double', 'x86_fp80', 'fp128',
